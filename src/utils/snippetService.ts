--- conflicted
+++ resolved
@@ -20,11 +20,7 @@
 	 */
 	public static async getCustomSnippets(): Promise<Snippets> {
 		const cfmlCompletionSettings: WorkspaceConfiguration = workspace.getConfiguration("cfml.suggest");
-<<<<<<< HEAD
-		const snippetsLocalPath: string = cfmlCompletionSettings.get("snippets.localPath");
-=======
 		const snippetsLocalPath: string | undefined = cfmlCompletionSettings.get("snippets.localPath");
->>>>>>> 5c9d66d6
 
 		if (snippetsLocalPath && snippetsLocalPath.length > 0) {
 			const snippetsPathUri: Uri = Uri.file(snippetsLocalPath);
