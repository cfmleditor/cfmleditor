import { valid, eq, lt, lte, gt, gte, clean } from "semver";
import { DataType } from "../../entities/dataType";
import { Uri } from "vscode";
import { extensionContext } from "../../cfmlMain";

export enum CFMLEngineName {
	ColdFusion = "coldfusion",
	Lucee = "lucee",
	Railo = "railo",
	OpenBD = "openbd",
	Unknown = "unknown",
}

// eslint-disable-next-line @typescript-eslint/no-namespace
export namespace CFMLEngineName {
	/**
	 * Resolves a string value of name to an enumeration member
	 * @param name The name string to resolve
	 * @returns
	 */
<<<<<<< HEAD
	export function valueOf(name: string): CFMLEngineName {
=======
	export function valueOf(name: string | undefined): CFMLEngineName {
		if (!name) {
			return CFMLEngineName.Unknown;
		}
>>>>>>> 5c9d66d6
		switch (name.toLowerCase()) {
			case "coldfusion":
				return CFMLEngineName.ColdFusion;
			case "lucee":
				return CFMLEngineName.Lucee;
			case "railo":
				return CFMLEngineName.Railo;
			case "openbd":
				return CFMLEngineName.OpenBD;
			default:
				return CFMLEngineName.Unknown;
		}
	}
}

export class CFMLEngine {
	private name: CFMLEngineName;
<<<<<<< HEAD
	private version: string;
=======
	private version: string | null | undefined;
>>>>>>> 5c9d66d6

	/**
	 *
	 * @param name
	 * @param version
	 */
	constructor(name: CFMLEngineName, version: string | undefined) {
		this.name = name;
		if (version !== undefined && version !== "" && valid(version, true)) {
			this.version = valid(version, true);
		}
		else {
			this.version = CFMLEngine.toSemVer(version);
		}
	}

	/**
	 * Getter for CFML engine name
	 * @returns
	 */
	public getName(): CFMLEngineName {
		return this.name;
	}

	/**
	 * Getter for CFML engine version
	 * @returns
	 */
<<<<<<< HEAD
	public getVersion(): string {
=======
	public getVersion(): string | null | undefined {
>>>>>>> 5c9d66d6
		return this.version;
	}

	/**
	 * Check if this engine is equal to `other`.
	 * @param other A CFML engine.
	 * @returns
	 */
	public equals(other: CFMLEngine): boolean {
		if (this.name === CFMLEngineName.Unknown || other.name === CFMLEngineName.Unknown) {
			return false;
		}

		if (this.name === other.name) {
			if (!this.version && !other.version) {
				return true;
			}
			else if (!this.version || !other.version) {
				return false;
			}
			else {
				return eq(this.version, other.version);
			}
		}

		return false;
	}

	/**
	 * Check if this engine is older than `other`. Returns undefined if they have different name.
	 * @param other A CFML engine.
	 * @returns
	 */
	public isOlder(other: CFMLEngine): boolean | undefined {
		if (this.name === CFMLEngineName.Unknown || other.name === CFMLEngineName.Unknown || this.name !== other.name || !this.version || !other.version) {
			return undefined;
		}
		return lt(this.version, other.version);
	}

	/**
	 * Check if this engine is older than or equals `other`. Returns undefined if they have different name.
	 * @param other A CFML engine.
	 * @returns
	 */
	public isOlderOrEquals(other: CFMLEngine): boolean | undefined {
		if (this.name === CFMLEngineName.Unknown || other.name === CFMLEngineName.Unknown || this.name !== other.name || !this.version || !other.version) {
			return undefined;
		}
		return lte(this.version, other.version);
	}

	/**
	 * Check if this engine is newer than `other`. Returns undefined if they have different name.
	 * @param other A CFML engine.
	 * @returns
	 */
	public isNewer(other: CFMLEngine): boolean | undefined {
		if (this.name === CFMLEngineName.Unknown || other.name === CFMLEngineName.Unknown || this.name !== other.name || !this.version || !other.version) {
			return undefined;
		}
		return gt(this.version, other.version);
	}

	/**
	 * Check if this engine is newer than or equals `other`. Returns undefined if they have different name.
	 * @param other A CFML engine.
	 * @returns
	 */
	public isNewerOrEquals(other: CFMLEngine): boolean | undefined {
		if (this.name === CFMLEngineName.Unknown || other.name === CFMLEngineName.Unknown || this.name !== other.name || !this.version || !other.version) {
			return undefined;
		}
		return gte(this.version, other.version);
	}

	/**
	 * Returns whether this engine supports tags in script format
	 * @returns
	 */
	public supportsScriptTags(): boolean {
		return (
			this.name === CFMLEngineName.Unknown
<<<<<<< HEAD
			|| (this.name === CFMLEngineName.ColdFusion && gte(this.version, "11.0.0"))
			|| this.name === CFMLEngineName.Lucee
			|| (this.name === CFMLEngineName.Railo && gte(this.version, "4.2.0"))
=======
			|| (this.name === CFMLEngineName.ColdFusion && this.version !== undefined && this.version !== null && gte(this.version, "11.0.0"))
			|| this.name === CFMLEngineName.Lucee
			|| (this.name === CFMLEngineName.Railo && this.version !== undefined && this.version !== null && gte(this.version, "4.2.0"))
>>>>>>> 5c9d66d6
		);
	}

	/**
	 * Returns whether this engine supports named parameters for global functions
	 * @returns
	 */
	public supportsGlobalFunctionNamedParams(): boolean {
		return (
			this.name === CFMLEngineName.Unknown
<<<<<<< HEAD
			|| (this.name === CFMLEngineName.ColdFusion && gte(this.version, "2018.0.0"))
			|| this.name === CFMLEngineName.Lucee
			|| (this.name === CFMLEngineName.Railo && gte(this.version, "3.3.0"))
=======
			|| (this.name === CFMLEngineName.ColdFusion && this.version !== undefined && this.version !== null && gte(this.version, "2018.0.0"))
			|| this.name === CFMLEngineName.Lucee
			|| (this.name === CFMLEngineName.Railo && this.version !== undefined && this.version !== null && gte(this.version, "3.3.0"))
>>>>>>> 5c9d66d6
		);
	}

	/**
	 * Attempts to transform versionStr into a valid semver version
	 * @param versionStr A version string.
	 * @returns
	 */
<<<<<<< HEAD
	public static toSemVer(versionStr: string): string | undefined {
		if (versionStr !== "" && clean(versionStr, true)) {
			return clean(versionStr, true);
		}
		else if (DataType.isNumeric(versionStr)) {
=======
	public static toSemVer(versionStr: string | undefined): string | null | undefined {
		if (versionStr && versionStr !== "" && clean(versionStr, true)) {
			return clean(versionStr, true);
		}
		else if (versionStr && DataType.isNumeric(versionStr)) {
>>>>>>> 5c9d66d6
			const splitVer: string[] = versionStr.split(".");
			while (splitVer.length < 3) {
				splitVer.push("0");
			}
			const reconstructedVer = splitVer.join(".");
			if (valid(reconstructedVer, true)) {
				return valid(reconstructedVer, true);
			}
		}

		return undefined;
	}

	/**
	 * Gets the CFML engine icon URI
	 * @param name CFMLEngineName
	 * @returns
	 */
	public static getIconUri(name: CFMLEngineName): Uri {
		return Uri.joinPath(extensionContext.extensionUri, `images/${name}.png`);
	}
}<|MERGE_RESOLUTION|>--- conflicted
+++ resolved
@@ -18,14 +18,10 @@
 	 * @param name The name string to resolve
 	 * @returns
 	 */
-<<<<<<< HEAD
-	export function valueOf(name: string): CFMLEngineName {
-=======
 	export function valueOf(name: string | undefined): CFMLEngineName {
 		if (!name) {
 			return CFMLEngineName.Unknown;
 		}
->>>>>>> 5c9d66d6
 		switch (name.toLowerCase()) {
 			case "coldfusion":
 				return CFMLEngineName.ColdFusion;
@@ -43,11 +39,7 @@
 
 export class CFMLEngine {
 	private name: CFMLEngineName;
-<<<<<<< HEAD
-	private version: string;
-=======
 	private version: string | null | undefined;
->>>>>>> 5c9d66d6
 
 	/**
 	 *
@@ -76,11 +68,7 @@
 	 * Getter for CFML engine version
 	 * @returns
 	 */
-<<<<<<< HEAD
-	public getVersion(): string {
-=======
 	public getVersion(): string | null | undefined {
->>>>>>> 5c9d66d6
 		return this.version;
 	}
 
@@ -164,15 +152,9 @@
 	public supportsScriptTags(): boolean {
 		return (
 			this.name === CFMLEngineName.Unknown
-<<<<<<< HEAD
-			|| (this.name === CFMLEngineName.ColdFusion && gte(this.version, "11.0.0"))
-			|| this.name === CFMLEngineName.Lucee
-			|| (this.name === CFMLEngineName.Railo && gte(this.version, "4.2.0"))
-=======
 			|| (this.name === CFMLEngineName.ColdFusion && this.version !== undefined && this.version !== null && gte(this.version, "11.0.0"))
 			|| this.name === CFMLEngineName.Lucee
 			|| (this.name === CFMLEngineName.Railo && this.version !== undefined && this.version !== null && gte(this.version, "4.2.0"))
->>>>>>> 5c9d66d6
 		);
 	}
 
@@ -183,15 +165,9 @@
 	public supportsGlobalFunctionNamedParams(): boolean {
 		return (
 			this.name === CFMLEngineName.Unknown
-<<<<<<< HEAD
-			|| (this.name === CFMLEngineName.ColdFusion && gte(this.version, "2018.0.0"))
-			|| this.name === CFMLEngineName.Lucee
-			|| (this.name === CFMLEngineName.Railo && gte(this.version, "3.3.0"))
-=======
 			|| (this.name === CFMLEngineName.ColdFusion && this.version !== undefined && this.version !== null && gte(this.version, "2018.0.0"))
 			|| this.name === CFMLEngineName.Lucee
 			|| (this.name === CFMLEngineName.Railo && this.version !== undefined && this.version !== null && gte(this.version, "3.3.0"))
->>>>>>> 5c9d66d6
 		);
 	}
 
@@ -200,19 +176,11 @@
 	 * @param versionStr A version string.
 	 * @returns
 	 */
-<<<<<<< HEAD
-	public static toSemVer(versionStr: string): string | undefined {
-		if (versionStr !== "" && clean(versionStr, true)) {
-			return clean(versionStr, true);
-		}
-		else if (DataType.isNumeric(versionStr)) {
-=======
 	public static toSemVer(versionStr: string | undefined): string | null | undefined {
 		if (versionStr && versionStr !== "" && clean(versionStr, true)) {
 			return clean(versionStr, true);
 		}
 		else if (versionStr && DataType.isNumeric(versionStr)) {
->>>>>>> 5c9d66d6
 			const splitVer: string[] = versionStr.split(".");
 			while (splitVer.length < 3) {
 				splitVer.push("0");
