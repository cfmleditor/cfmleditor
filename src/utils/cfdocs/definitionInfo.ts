--- conflicted
+++ resolved
@@ -86,11 +86,7 @@
  * @param type The data type string to resolve
  * @returns
  */
-<<<<<<< HEAD
-function getReturnDataType(type: string): DataType {
-=======
 function getReturnDataType(type: string | undefined): DataType {
->>>>>>> 5c9d66d6
 	switch (type) {
 		case "any":
 			return DataType.Any;
@@ -203,59 +199,6 @@
 	public toGlobalFunction(): GlobalFunction {
 		const signatures: Signature[] = [];
 		if (multiSigGlobalFunctions.has(this.name)) {
-<<<<<<< HEAD
-			const thisMultiSigs: string[][] = multiSigGlobalFunctions.get(this.name);
-			thisMultiSigs.forEach((thisMultiSig: string[]) => {
-				const parameters: Parameter[] = [];
-				thisMultiSig.forEach((multiSigParam: string) => {
-					let paramFound = false;
-					for (const param of this.params) {
-						const multiSigParamParsed: string = multiSigParam.split("=")[0];
-						if (param.name === multiSigParamParsed) {
-							const parameter: Parameter = {
-								name: multiSigParam,
-								type: param.type,
-								dataType: getParamDataType(param.type.toLowerCase()),
-								required: param.required,
-								description: param.description,
-								default: param.default,
-								enumeratedValues: param.values,
-							};
-							parameters.push(parameter);
-							paramFound = true;
-							break;
-						}
-					}
-					if (!paramFound) {
-						const parameter: Parameter = {
-							name: multiSigParam,
-							type: "any",
-							dataType: DataType.Any,
-							required: false,
-							description: "",
-						};
-						parameters.push(parameter);
-					}
-				});
-				const signatureInfo: Signature = {
-					parameters: parameters,
-				};
-				signatures.push(signatureInfo);
-			});
-		}
-		else {
-			const parameters: Parameter[] = this.params.map((param: Param) => {
-				return {
-					name: param.name,
-					type: param.type,
-					dataType: getParamDataType(param.type.toLowerCase()),
-					required: param.required,
-					description: decode(param.description),
-					default: param.default,
-					enumeratedValues: param.values,
-				};
-			});
-=======
 			const thisMultiSigs: string[][] | undefined = multiSigGlobalFunctions.get(this.name);
 			if (thisMultiSigs) {
 				thisMultiSigs.forEach((thisMultiSig: string[]) => {
@@ -313,7 +256,6 @@
 						};
 					})
 				: [];
->>>>>>> 5c9d66d6
 			const signatureInfo: Signature = {
 				parameters: parameters,
 			};
@@ -324,11 +266,7 @@
 			name: this.name,
 			syntax: this.syntax,
 			description: (this.description ? decode(this.description) : ""),
-<<<<<<< HEAD
-			returntype: getReturnDataType(this.returns.toLowerCase()),
-=======
 			returntype: getReturnDataType(this.returns?.toLowerCase()),
->>>>>>> 5c9d66d6
 			signatures: signatures,
 		};
 	}
@@ -338,19 +276,6 @@
 	 * @returns
 	 */
 	public toGlobalTag(): GlobalTag {
-<<<<<<< HEAD
-		const parameters: Parameter[] = this.params.map((param: Param) => {
-			return {
-				name: param.name,
-				type: param.type,
-				dataType: getParamDataType(param.type.toLowerCase()),
-				required: param.required,
-				description: decode(param.description),
-				default: param.default,
-				enumeratedValues: param.values,
-			};
-		});
-=======
 		const parameters: Parameter[] = this.params
 			? this.params.map((param: Param) => {
 					return {
@@ -364,7 +289,6 @@
 					};
 				})
 			: [];
->>>>>>> 5c9d66d6
 
 		const signatureInfo: Signature = {
 			parameters: parameters,
@@ -379,11 +303,7 @@
 			description: (this.description ? decode(this.description) : ""),
 			signatures: signatures,
 			hasBody: true,
-<<<<<<< HEAD
-		};
-=======
 		} as GlobalTag;
->>>>>>> 5c9d66d6
 	}
 
 	/**
@@ -402,11 +322,7 @@
 			return false;
 		}
 
-<<<<<<< HEAD
-		const engineVersion: string = engine.getVersion();
-=======
 		const engineVersion: string | null | undefined = engine.getVersion();
->>>>>>> 5c9d66d6
 		if (!engineVersion) {
 			return true;
 		}
