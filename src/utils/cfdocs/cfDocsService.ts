/* eslint-disable jsdoc/require-param */
/* eslint-disable jsdoc/check-tag-names */
import fetch from "isomorphic-fetch";
import { commands, Position, Range, TextDocument, TextLine, Uri, window, workspace, WorkspaceConfiguration, TextEditor, env, CancellationToken, TextEditorEdit } from "vscode";
import { getFunctionSuffixPattern } from "../../entities/function";
import { GlobalEntity } from "../../entities/globals";
import { getTagPrefixPattern } from "../../entities/tag";
import * as cachedEntity from "../../features/cachedEntities";
import { DocumentPositionStateContext, getDocumentPositionStateContext } from "../documentUtil";
import { CFMLEngine, CFMLEngineName } from "./cfmlEngine";
import { extensionContext } from "../../cfmlMain";
import { CFDocsDefinitionInfo, EngineCompatibilityDetail } from "./definitionInfo";

enum CFDocsSource {
	remote = "remote",
	local = "local",
	extension = "extension",
}

export default class CFDocsService {
	private static cfDocsRepoLinkPrefix: string = "https://raw.githubusercontent.com/foundeo/cfdocs/master/data/en/";
	private static cfDocsLinkPrefix: string = "https://cfdocs.org/";

	/**
	 * Gets definition information for global identifiers based on a local CFDocs directory
	 * @param identifier The global identifier for which to get definition info
	 * @returns
	 */
<<<<<<< HEAD
	private static async getLocalDefinitionInfo(identifier: string): Promise<CFDocsDefinitionInfo> {
		const cfmlCfDocsSettings: WorkspaceConfiguration = workspace.getConfiguration("cfml.cfDocs");
		const jsonFileName = CFDocsService.getJsonFileName(identifier);
		try {
			const cfdocsPath: Uri = Uri.file(cfmlCfDocsSettings.get("localPath"));
			const docFilePath: Uri = Uri.joinPath(cfdocsPath, jsonFileName);
			const readData = await workspace.fs.readFile(docFilePath);
			const readStr = Buffer.from(readData).toString("utf8");
			const readJson = JSON.parse(readStr);
			return CFDocsService.constructDefinitionFromJsonDoc(readJson);
=======
	private static async getLocalDefinitionInfo(identifier: string): Promise<CFDocsDefinitionInfo | undefined> {
		const cfmlCfDocsSettings: WorkspaceConfiguration = workspace.getConfiguration("cfml.cfDocs");
		const jsonFileName = CFDocsService.getJsonFileName(identifier);
		try {
			const localPath: string | undefined = cfmlCfDocsSettings.get("localPath");
			const cfdocsPath: Uri | undefined = localPath ? Uri.file(localPath) : undefined;
			const docFilePath: Uri | undefined = cfdocsPath ? Uri.joinPath(cfdocsPath, jsonFileName) : undefined;
			const readData: Uint8Array | undefined = docFilePath ? await workspace.fs.readFile(docFilePath) : undefined;
			const readStr: string | undefined = readData ? Buffer.from(readData).toString("utf8") : undefined;
			if (readStr) {
				const readJson = JSON.parse(readStr);
				return CFDocsService.constructDefinitionFromJsonDoc(readJson);
			}
			else {
				return undefined;
			}
>>>>>>> 5c9d66d6
		}
		catch (e) {
			console.log(`Error with the JSON doc for ${identifier}:`, (<Error>e).message);
			throw e;
		}
	}

	/**
	 * Gets definition information for global identifiers based on a extension resources directory
	 * @param identifier The global identifier for which to get definition info
	 * @returns
	 */
	private static async getExtensionDefinitionInfo(identifier: string): Promise<CFDocsDefinitionInfo> {
		try {
			const pathUri: Uri = Uri.file(extensionContext.asAbsolutePath("./resources/schemas/en/" + CFDocsService.getJsonFileName(identifier)));
			const readData = await workspace.fs.readFile(pathUri);
			const readStr = Buffer.from(readData).toString("utf8");
			const readJson = JSON.parse(readStr);
			return CFDocsService.constructDefinitionFromJsonDoc(readJson);
		}
		catch (e) {
			console.log(`Error with the JSON doc for ${identifier}:`, (<Error>e).message);
			throw e;
		}
	}

	/**
	 * Gets definition information for global identifiers based on a remote CFDocs repository
	 * @param identifier The global identifier for which to get definition info
	 * @returns
	 */
	private static async getRemoteDefinitionInfo(identifier: string): Promise<CFDocsDefinitionInfo> {
		const cfDocsLink: string = CFDocsService.cfDocsRepoLinkPrefix + CFDocsService.getJsonFileName(identifier);

		try {
			const response = await fetch(cfDocsLink);
			const data = await response.json() as CFDocsDefinitionInfo;
			return CFDocsService.constructDefinitionFromJsonDoc(data);
		}
		catch (ex) {
			console.log(`Error with the JSON doc for ${identifier}:`, (<Error>ex).message);
			throw ex;
		}
	}

	/**
	 * Constructs a CFDocsDefinitionInfo object from the respective JSON string
	 * @param jsonDoc A JSON string conforming to the CFDocs definition structure
	 * @returns
	 */
	private static constructDefinitionFromJsonDoc(jsonDoc): CFDocsDefinitionInfo {
		// const jsonDoc = JSON.parse(jsonTextDoc);

		return new CFDocsDefinitionInfo(
			jsonDoc.name, jsonDoc.type, jsonDoc.syntax, jsonDoc.member, jsonDoc.script, jsonDoc.returns,
			jsonDoc.related, jsonDoc.description, jsonDoc.discouraged, jsonDoc.params, jsonDoc.engines, jsonDoc.links, jsonDoc.examples
		);
	}

	/**
	 * Generates the respective JSON file name from the global identifier
	 * @param identifier The global identifier for which to the file name will be generated
	 * @returns
	 */
	private static getJsonFileName(identifier: string): string {
		return `${identifier.toLowerCase()}.json`;
	}

	/**
	 * Returns a list of all global CFML functions documented on CFDocs
	 * @param source Indicates whether the data will be retrieved locally or remotely
	 * @returns
	 */
	public static async getAllFunctionNames(source = CFDocsSource.remote): Promise<string[]> {
		const jsonFileName: string = CFDocsService.getJsonFileName("functions");

		try {
			if (source === CFDocsSource.local && env.appHost === "desktop") {
				const cfmlCfDocsSettings: WorkspaceConfiguration = workspace.getConfiguration("cfml.cfDocs");
<<<<<<< HEAD
				const cfdocsPath: Uri = Uri.file(cfmlCfDocsSettings.get("localPath"));
				const docFilePath: Uri = Uri.joinPath(cfdocsPath, jsonFileName);
				const readData = await workspace.fs.readFile(docFilePath);
				const readStr = Buffer.from(readData).toString("utf8");
				const readJson = JSON.parse(readStr) as CFDocsDefinitionInfo;
				return readJson.related;
=======
				const localPath: string | undefined = cfmlCfDocsSettings.get("localPath");
				const cfdocsPath: Uri | undefined = localPath ? Uri.file(localPath) : undefined;
				const docFilePath: Uri | undefined = cfdocsPath ? Uri.joinPath(cfdocsPath, jsonFileName) : undefined;
				const readData: Uint8Array | undefined = docFilePath ? await workspace.fs.readFile(docFilePath) : undefined;
				const readStr: string | undefined = readData ? Buffer.from(readData).toString("utf8") : undefined;
				if (readStr) {
					const readJson = JSON.parse(readStr) as CFDocsDefinitionInfo;
					if (readJson.related) {
						return readJson.related;
					}
					else {
						return [];
					}
				}
				else {
					return [];
				}
>>>>>>> 5c9d66d6
			}
			else if (source === CFDocsSource.extension) {
				const extensionPathUri: Uri = Uri.file(extensionContext.asAbsolutePath("./resources/schemas/en/" + jsonFileName));
				const readData = await workspace.fs.readFile(extensionPathUri);
				const readStr = Buffer.from(readData).toString("utf8");
<<<<<<< HEAD
				const readJson = JSON.parse(readStr) as CFDocsDefinitionInfo;
				return readJson.related;
=======
				if (readStr) {
					const readJson = JSON.parse(readStr) as CFDocsDefinitionInfo;
					if (readJson.related) {
						return readJson.related;
					}
					else {
						return [];
					}
				}
				else {
					return [];
				}
>>>>>>> 5c9d66d6
			}
			else {
				const cfDocsLink: string = CFDocsService.cfDocsRepoLinkPrefix + jsonFileName;
				const response = await fetch(cfDocsLink);
<<<<<<< HEAD
				const data = await response.json() as CFDocsDefinitionInfo;
				return data.related;
=======
				if (response) {
					const data = await response.json() as CFDocsDefinitionInfo;
					if (data.related) {
						return data.related;
					}
					else {
						return [];
					}
				}
				else {
					return [];
				}
>>>>>>> 5c9d66d6
			}
		}
		catch (ex) {
			console.log("Error retrieving all function names:", (<Error>ex).message);
			throw ex;
		}
	}

	/**
	 * Returns a list of all global CFML tags documented on CFDocs
	 * @param source Indicates whether the data will be retrieved locally or remotely
	 * @returns
	 */
	public static async getAllTagNames(source = CFDocsSource.remote): Promise<string[]> {
		const jsonFileName: string = CFDocsService.getJsonFileName("tags");

		try {
			if (source === CFDocsSource.local && env.appHost === "desktop") {
				const cfmlCfDocsSettings: WorkspaceConfiguration = workspace.getConfiguration("cfml.cfDocs");
<<<<<<< HEAD
				const cfdocsPath: Uri = Uri.file(cfmlCfDocsSettings.get("localPath"));
				const docFilePath: Uri = Uri.joinPath(cfdocsPath, jsonFileName);
				const readData = await workspace.fs.readFile(docFilePath);
				const readStr = Buffer.from(readData).toString("utf8");
				const readJson = JSON.parse(readStr) as CFDocsDefinitionInfo;
				return readJson.related;
			}
			else if (source === CFDocsSource.extension) {
				const extensionPathUri: Uri = Uri.file(extensionContext.asAbsolutePath("./resources/schemas/en/" + jsonFileName));
				const readData = await workspace.fs.readFile(extensionPathUri);
				const readStr = Buffer.from(readData).toString("utf8");
				const readJson = JSON.parse(readStr) as CFDocsDefinitionInfo;
				return readJson.related;
			}
			else {
				const cfDocsLink: string = CFDocsService.cfDocsRepoLinkPrefix + jsonFileName;
				const response = await fetch(cfDocsLink);
				const data = await response.json() as CFDocsDefinitionInfo;
				return data.related;
=======
				const localPath: string | undefined = cfmlCfDocsSettings.get("localPath");
				const cfdocsPath: Uri | undefined = localPath ? Uri.file(localPath) : undefined;
				const docFilePath: Uri | undefined = cfdocsPath ? Uri.joinPath(cfdocsPath, jsonFileName) : undefined;
				const readData: Uint8Array | undefined = docFilePath ? await workspace.fs.readFile(docFilePath) : undefined;
				const readStr: string | undefined = readData ? Buffer.from(readData).toString("utf8") : undefined;
				if (readStr) {
					const readJson: CFDocsDefinitionInfo = JSON.parse(readStr) as CFDocsDefinitionInfo;
					if (readJson.related) {
						return readJson.related;
					}
					else {
						return [];
					}
				}
				else {
					return [];
				}
			}
			else if (source === CFDocsSource.extension) {
				const extensionPathUri: Uri = Uri.file(extensionContext.asAbsolutePath("./resources/schemas/en/" + jsonFileName));
				const readData: Uint8Array | undefined = await workspace.fs.readFile(extensionPathUri);
				const readStr: string | undefined = Buffer.from(readData).toString("utf8");

				if (readStr) {
					const readJson: CFDocsDefinitionInfo = JSON.parse(readStr) as CFDocsDefinitionInfo;
					if (readJson.related) {
						return readJson.related;
					}
					else {
						return [];
					}
				}
				else {
					return [];
				}
			}
			else {
				const cfDocsLink: string = CFDocsService.cfDocsRepoLinkPrefix + jsonFileName;
				const response: Response = await fetch(cfDocsLink);
				const data: CFDocsDefinitionInfo = await response.json() as CFDocsDefinitionInfo;
				if (data.related) {
					return data.related;
				}
				else {
					return [];
				}
>>>>>>> 5c9d66d6
			}
		}
		catch (ex) {
			console.log("Error retrieving all tag names:", (<Error>ex).message);
			throw ex;
		}
	}

	/**
	 * Sets the given definition as a global function in the cached entities
	 * @param definition The definition object to cache
	 * @returns
	 */
	public static setGlobalFunction(definition: CFDocsDefinitionInfo): boolean {
		const cfmlEngineSettings: WorkspaceConfiguration = workspace.getConfiguration("cfml.engine");
		const userEngineName: CFMLEngineName = CFMLEngineName.valueOf(cfmlEngineSettings.get<string>("name"));
		const userEngine: CFMLEngine = new CFMLEngine(userEngineName, cfmlEngineSettings.get<string>("version"));
		if (definition.type === "function" && definition.isCompatible(userEngine)) {
			cachedEntity.setGlobalFunction(definition.toGlobalFunction());
			// TODO: Add member function also
			cachedEntity.setGlobalEntityDefinition(definition);
			return true;
		}
		return false;
	}

	/**
	 * Sets the given definition as a global function in the cached entities
	 * @param definition The definition object to cache
	 * @returns
	 */
	public static setGlobalMemberFunction(definition: CFDocsDefinitionInfo): boolean {
		const cfmlEngineSettings: WorkspaceConfiguration = workspace.getConfiguration("cfml.engine");
		const userEngineName: CFMLEngineName = CFMLEngineName.valueOf(cfmlEngineSettings.get<string>("name"));
		const userEngine: CFMLEngine = new CFMLEngine(userEngineName, cfmlEngineSettings.get<string>("version"));
		if (definition.type === "function" && definition.isCompatible(userEngine)) {
			cachedEntity.setGlobalMemberFunction(definition.toGlobalFunction());
			// TODO: Add member function also
			cachedEntity.setGlobalEntityDefinition(definition);
			return true;
		}
		return false;
	}

	/**
	 * Sets the given definition as a global tag in the cached entities
	 * @param definition The definition object to cache
	 * @returns
	 */
	public static setGlobalTag(definition: CFDocsDefinitionInfo): boolean {
		const cfmlEngineSettings: WorkspaceConfiguration = workspace.getConfiguration("cfml.engine");
		const userEngineName: CFMLEngineName = CFMLEngineName.valueOf(cfmlEngineSettings.get<string>("name"));
		const userEngine: CFMLEngine = new CFMLEngine(userEngineName, cfmlEngineSettings.get<string>("version"));
		if (definition.type === "tag" && definition.isCompatible(userEngine)) {
			cachedEntity.setGlobalTag(definition.toGlobalTag());
			cachedEntity.setGlobalEntityDefinition(definition);
			return true;
		}
		return false;
	}

	/**
	 * Caches all documented tags and functions from CFDocs
	 * @returns
	 */
	public static async cacheAll(): Promise<boolean> {
		const cfmlCfDocsSettings: WorkspaceConfiguration = workspace.getConfiguration("cfml.cfDocs");
		const cfdocsSource: CFDocsSource = cfmlCfDocsSettings.get<CFDocsSource>("source", CFDocsSource.remote);
		const getDefinitionInfo = cfdocsSource === CFDocsSource.local && env.appHost === "desktop"
			? CFDocsService.getLocalDefinitionInfo
			: (cfdocsSource === CFDocsSource.extension
					? CFDocsService.getExtensionDefinitionInfo
					: CFDocsService.getRemoteDefinitionInfo);
		// const getMemberFunctionDefinition = CFDocsService.getExtensionDefinitionInfo;

		const allFunctionNames: string[] = await CFDocsService.getAllFunctionNames(cfdocsSource);

		await Promise.all(allFunctionNames.map(async (functionName: string) => {
<<<<<<< HEAD
			const definitionInfo: CFDocsDefinitionInfo = await getDefinitionInfo(functionName);
			CFDocsService.setGlobalFunction(definitionInfo);
=======
			const definitionInfo: CFDocsDefinitionInfo | undefined = await getDefinitionInfo(functionName);
			if (definitionInfo) {
				CFDocsService.setGlobalFunction(definitionInfo);
			}
>>>>>>> 5c9d66d6
		}));

		/* CFDocsService.getAllMemberFunctionNames(cfdocsSource).then((allMemberFunctionNames: string[]) => {
        allMemberFunctionNames.forEach((memberFunctionName: string) => {
            getMemberFunctionDefinition("member-" + memberFunctionName).then((definitionInfo: CFDocsDefinitionInfo) => {
                CFDocsService.setGlobalMemberFunction(definitionInfo);
            });
        });
    }); */

		const allTagNames: string[] = await CFDocsService.getAllTagNames(cfdocsSource);

		await Promise.all(allTagNames.map(async (tagName: string) => {
<<<<<<< HEAD
			const definitionInfo: CFDocsDefinitionInfo = await getDefinitionInfo(tagName);
			CFDocsService.setGlobalTag(definitionInfo);
=======
			const definitionInfo: CFDocsDefinitionInfo | undefined = await getDefinitionInfo(tagName);
			if (definitionInfo) {
				CFDocsService.setGlobalTag(definitionInfo);
			}
>>>>>>> 5c9d66d6
		}));

		return true;
	}

	/**
	 * Opens the documentation web page on CFDocs for the word at the current cursor position
	 * @param editor
	 * @editor The text editor which represents the document for which to check the word
	 */
	public static openCfDocsForCurrentWord(editor: TextEditor, edit: TextEditorEdit, _token: CancellationToken): void {
		const document: TextDocument = editor.document;
		const position: Position = editor.selection.start;

		const cfmlCompletionSettings: WorkspaceConfiguration = workspace.getConfiguration("cfml.suggest", document.uri);
		const replaceComments = cfmlCompletionSettings.get<boolean>("replaceComments", true);

		const documentPositionStateContext: DocumentPositionStateContext = getDocumentPositionStateContext(document, position, false, replaceComments, _token, false);

		if (documentPositionStateContext.positionInComment) {
			return;
		}

		const docPrefix: string = documentPositionStateContext.docPrefix;
		const textLine: TextLine = document.lineAt(position);
		const wordRange: Range = documentPositionStateContext.wordRange;
		const lineSuffix: string = documentPositionStateContext.sanitizedDocumentText.slice(document.offsetAt(wordRange.end), document.offsetAt(textLine.range.end));
		const userEngine: CFMLEngine = documentPositionStateContext.userEngine;

		const currentWord: string = documentPositionStateContext.currentWord;

<<<<<<< HEAD
		let globalEntity: GlobalEntity;
=======
		let globalEntity: GlobalEntity | undefined;
>>>>>>> 5c9d66d6
		const tagPrefixPattern: RegExp = getTagPrefixPattern();
		const functionSuffixPattern: RegExp = getFunctionSuffixPattern();

		if ((tagPrefixPattern.test(docPrefix) || (userEngine.supportsScriptTags() && functionSuffixPattern.test(lineSuffix))) && cachedEntity.isGlobalTag(currentWord)) {
			globalEntity = cachedEntity.getGlobalTag(currentWord);
		}
		else if (!documentPositionStateContext.isContinuingExpression && functionSuffixPattern.test(lineSuffix) && cachedEntity.isGlobalFunction(currentWord)) {
			globalEntity = cachedEntity.getGlobalFunction(currentWord);
		}

		if (globalEntity) {
			commands.executeCommand("vscode.open", Uri.parse(CFDocsService.cfDocsLinkPrefix + globalEntity.name));
		}
		else {
			window.showInformationMessage("No matching CFDocs entity was found");
		}
	}

	/**
	 * Opens the documentation web page of the currently set CF engine for the word at the current cursor position
	 * @editor The text editor which represents the document for which to check the word
	 */
	public static openEngineDocsForCurrentWord(editor: TextEditor, edit: TextEditorEdit, _token: CancellationToken): void {
		const document: TextDocument = editor.document;
		const position: Position = editor.selection.start;

		const cfmlCompletionSettings: WorkspaceConfiguration = workspace.getConfiguration("cfml.suggest", document.uri);
		const replaceComments = cfmlCompletionSettings.get<boolean>("replaceComments", true);

		const documentPositionStateContext: DocumentPositionStateContext = getDocumentPositionStateContext(document, position, false, replaceComments, _token, false);

		if (documentPositionStateContext.positionInComment) {
			return;
		}

		const userEngine: CFMLEngine = documentPositionStateContext.userEngine;

		if (userEngine.getName() === CFMLEngineName.Unknown) {
			window.showInformationMessage("CFML engine is not set");
			return;
		}

		const docPrefix: string = documentPositionStateContext.docPrefix;
		const textLine: TextLine = document.lineAt(position);
		const wordRange: Range = documentPositionStateContext.wordRange;
		const lineSuffix: string = documentPositionStateContext.sanitizedDocumentText.slice(document.offsetAt(wordRange.end), document.offsetAt(textLine.range.end));

		const currentWord: string = documentPositionStateContext.currentWord;

<<<<<<< HEAD
		let globalEntity: CFDocsDefinitionInfo;
=======
		let globalEntity: CFDocsDefinitionInfo | undefined;
>>>>>>> 5c9d66d6
		const tagPrefixPattern: RegExp = getTagPrefixPattern();
		const functionSuffixPattern: RegExp = getFunctionSuffixPattern();

		if ((tagPrefixPattern.test(docPrefix) || (userEngine.supportsScriptTags() && functionSuffixPattern.test(lineSuffix))) && cachedEntity.isGlobalTag(currentWord)) {
			globalEntity = cachedEntity.getGlobalEntityDefinition(currentWord);
		}
		else if (!documentPositionStateContext.isContinuingExpression && functionSuffixPattern.test(lineSuffix) && cachedEntity.isGlobalFunction(currentWord)) {
			globalEntity = cachedEntity.getGlobalEntityDefinition(currentWord);
		}

		if (globalEntity && globalEntity.engines && Object.prototype.hasOwnProperty.call(globalEntity.engines, userEngine.getName())) {
			const engineInfo: EngineCompatibilityDetail = globalEntity.engines[userEngine.getName()];
			if (engineInfo.docs) {
				commands.executeCommand("vscode.open", Uri.parse(engineInfo.docs));
			}
			else {
				window.showInformationMessage("No engine docs for this entity was found");
			}

			return;
		}

		window.showInformationMessage("No matching compatible entity was found");
	}
}<|MERGE_RESOLUTION|>--- conflicted
+++ resolved
@@ -26,18 +26,6 @@
 	 * @param identifier The global identifier for which to get definition info
 	 * @returns
 	 */
-<<<<<<< HEAD
-	private static async getLocalDefinitionInfo(identifier: string): Promise<CFDocsDefinitionInfo> {
-		const cfmlCfDocsSettings: WorkspaceConfiguration = workspace.getConfiguration("cfml.cfDocs");
-		const jsonFileName = CFDocsService.getJsonFileName(identifier);
-		try {
-			const cfdocsPath: Uri = Uri.file(cfmlCfDocsSettings.get("localPath"));
-			const docFilePath: Uri = Uri.joinPath(cfdocsPath, jsonFileName);
-			const readData = await workspace.fs.readFile(docFilePath);
-			const readStr = Buffer.from(readData).toString("utf8");
-			const readJson = JSON.parse(readStr);
-			return CFDocsService.constructDefinitionFromJsonDoc(readJson);
-=======
 	private static async getLocalDefinitionInfo(identifier: string): Promise<CFDocsDefinitionInfo | undefined> {
 		const cfmlCfDocsSettings: WorkspaceConfiguration = workspace.getConfiguration("cfml.cfDocs");
 		const jsonFileName = CFDocsService.getJsonFileName(identifier);
@@ -54,7 +42,6 @@
 			else {
 				return undefined;
 			}
->>>>>>> 5c9d66d6
 		}
 		catch (e) {
 			console.log(`Error with the JSON doc for ${identifier}:`, (<Error>e).message);
@@ -134,14 +121,6 @@
 		try {
 			if (source === CFDocsSource.local && env.appHost === "desktop") {
 				const cfmlCfDocsSettings: WorkspaceConfiguration = workspace.getConfiguration("cfml.cfDocs");
-<<<<<<< HEAD
-				const cfdocsPath: Uri = Uri.file(cfmlCfDocsSettings.get("localPath"));
-				const docFilePath: Uri = Uri.joinPath(cfdocsPath, jsonFileName);
-				const readData = await workspace.fs.readFile(docFilePath);
-				const readStr = Buffer.from(readData).toString("utf8");
-				const readJson = JSON.parse(readStr) as CFDocsDefinitionInfo;
-				return readJson.related;
-=======
 				const localPath: string | undefined = cfmlCfDocsSettings.get("localPath");
 				const cfdocsPath: Uri | undefined = localPath ? Uri.file(localPath) : undefined;
 				const docFilePath: Uri | undefined = cfdocsPath ? Uri.joinPath(cfdocsPath, jsonFileName) : undefined;
@@ -159,16 +138,11 @@
 				else {
 					return [];
 				}
->>>>>>> 5c9d66d6
 			}
 			else if (source === CFDocsSource.extension) {
 				const extensionPathUri: Uri = Uri.file(extensionContext.asAbsolutePath("./resources/schemas/en/" + jsonFileName));
 				const readData = await workspace.fs.readFile(extensionPathUri);
 				const readStr = Buffer.from(readData).toString("utf8");
-<<<<<<< HEAD
-				const readJson = JSON.parse(readStr) as CFDocsDefinitionInfo;
-				return readJson.related;
-=======
 				if (readStr) {
 					const readJson = JSON.parse(readStr) as CFDocsDefinitionInfo;
 					if (readJson.related) {
@@ -181,15 +155,10 @@
 				else {
 					return [];
 				}
->>>>>>> 5c9d66d6
 			}
 			else {
 				const cfDocsLink: string = CFDocsService.cfDocsRepoLinkPrefix + jsonFileName;
 				const response = await fetch(cfDocsLink);
-<<<<<<< HEAD
-				const data = await response.json() as CFDocsDefinitionInfo;
-				return data.related;
-=======
 				if (response) {
 					const data = await response.json() as CFDocsDefinitionInfo;
 					if (data.related) {
@@ -202,7 +171,6 @@
 				else {
 					return [];
 				}
->>>>>>> 5c9d66d6
 			}
 		}
 		catch (ex) {
@@ -222,27 +190,6 @@
 		try {
 			if (source === CFDocsSource.local && env.appHost === "desktop") {
 				const cfmlCfDocsSettings: WorkspaceConfiguration = workspace.getConfiguration("cfml.cfDocs");
-<<<<<<< HEAD
-				const cfdocsPath: Uri = Uri.file(cfmlCfDocsSettings.get("localPath"));
-				const docFilePath: Uri = Uri.joinPath(cfdocsPath, jsonFileName);
-				const readData = await workspace.fs.readFile(docFilePath);
-				const readStr = Buffer.from(readData).toString("utf8");
-				const readJson = JSON.parse(readStr) as CFDocsDefinitionInfo;
-				return readJson.related;
-			}
-			else if (source === CFDocsSource.extension) {
-				const extensionPathUri: Uri = Uri.file(extensionContext.asAbsolutePath("./resources/schemas/en/" + jsonFileName));
-				const readData = await workspace.fs.readFile(extensionPathUri);
-				const readStr = Buffer.from(readData).toString("utf8");
-				const readJson = JSON.parse(readStr) as CFDocsDefinitionInfo;
-				return readJson.related;
-			}
-			else {
-				const cfDocsLink: string = CFDocsService.cfDocsRepoLinkPrefix + jsonFileName;
-				const response = await fetch(cfDocsLink);
-				const data = await response.json() as CFDocsDefinitionInfo;
-				return data.related;
-=======
 				const localPath: string | undefined = cfmlCfDocsSettings.get("localPath");
 				const cfdocsPath: Uri | undefined = localPath ? Uri.file(localPath) : undefined;
 				const docFilePath: Uri | undefined = cfdocsPath ? Uri.joinPath(cfdocsPath, jsonFileName) : undefined;
@@ -289,7 +236,6 @@
 				else {
 					return [];
 				}
->>>>>>> 5c9d66d6
 			}
 		}
 		catch (ex) {
@@ -368,15 +314,10 @@
 		const allFunctionNames: string[] = await CFDocsService.getAllFunctionNames(cfdocsSource);
 
 		await Promise.all(allFunctionNames.map(async (functionName: string) => {
-<<<<<<< HEAD
-			const definitionInfo: CFDocsDefinitionInfo = await getDefinitionInfo(functionName);
-			CFDocsService.setGlobalFunction(definitionInfo);
-=======
 			const definitionInfo: CFDocsDefinitionInfo | undefined = await getDefinitionInfo(functionName);
 			if (definitionInfo) {
 				CFDocsService.setGlobalFunction(definitionInfo);
 			}
->>>>>>> 5c9d66d6
 		}));
 
 		/* CFDocsService.getAllMemberFunctionNames(cfdocsSource).then((allMemberFunctionNames: string[]) => {
@@ -390,15 +331,10 @@
 		const allTagNames: string[] = await CFDocsService.getAllTagNames(cfdocsSource);
 
 		await Promise.all(allTagNames.map(async (tagName: string) => {
-<<<<<<< HEAD
-			const definitionInfo: CFDocsDefinitionInfo = await getDefinitionInfo(tagName);
-			CFDocsService.setGlobalTag(definitionInfo);
-=======
 			const definitionInfo: CFDocsDefinitionInfo | undefined = await getDefinitionInfo(tagName);
 			if (definitionInfo) {
 				CFDocsService.setGlobalTag(definitionInfo);
 			}
->>>>>>> 5c9d66d6
 		}));
 
 		return true;
@@ -430,11 +366,7 @@
 
 		const currentWord: string = documentPositionStateContext.currentWord;
 
-<<<<<<< HEAD
-		let globalEntity: GlobalEntity;
-=======
 		let globalEntity: GlobalEntity | undefined;
->>>>>>> 5c9d66d6
 		const tagPrefixPattern: RegExp = getTagPrefixPattern();
 		const functionSuffixPattern: RegExp = getFunctionSuffixPattern();
 
@@ -484,11 +416,7 @@
 
 		const currentWord: string = documentPositionStateContext.currentWord;
 
-<<<<<<< HEAD
-		let globalEntity: CFDocsDefinitionInfo;
-=======
 		let globalEntity: CFDocsDefinitionInfo | undefined;
->>>>>>> 5c9d66d6
 		const tagPrefixPattern: RegExp = getTagPrefixPattern();
 		const functionSuffixPattern: RegExp = getFunctionSuffixPattern();
 
