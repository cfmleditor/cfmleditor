--- conflicted
+++ resolved
@@ -99,11 +99,7 @@
  * @param _token
  * @returns string
  */
-<<<<<<< HEAD
-export function getSanitizedDocumentText(document: TextDocument, commentRanges: Range[], replaceComments: boolean = false, _token: CancellationToken): string {
-=======
 export function getSanitizedDocumentText(document: TextDocument, commentRanges: Range[] | undefined, replaceComments: boolean = false, _token: CancellationToken | undefined): string {
->>>>>>> 5c9d66d6
 	if (replaceComments !== true) {
 		return document.getText();
 	}
@@ -112,11 +108,7 @@
 		documentCommentRanges = commentRanges;
 	}
 	else {
-<<<<<<< HEAD
-		const docIsScript: boolean = (isCfcFile(document, _token) && hasComponent(document.uri, _token) && (getComponent(document.uri, _token)).isScript);
-=======
 		const docIsScript: boolean | undefined = (isCfcFile(document, _token) && hasComponent(document.uri, _token) && (getComponent(document.uri, _token))?.isScript);
->>>>>>> 5c9d66d6
 		documentCommentRanges = getDocumentContextRanges(document, docIsScript, undefined, false, _token).commentRanges;
 	}
 
@@ -149,9 +141,5 @@
  * @returns boolean
  */
 export function isUri(str: string): boolean {
-<<<<<<< HEAD
-	return str && schemePattern.test(str);
-=======
 	return str ? schemePattern.test(str) : false;
->>>>>>> 5c9d66d6
 }