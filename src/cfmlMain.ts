import { some } from "micromatch";
import {
  commands, ConfigurationChangeEvent, ConfigurationTarget, DocumentSelector, ExtensionContext, extensions,
  FileSystemWatcher, IndentAction, languages, TextDocument, Uri, workspace, WorkspaceConfiguration
} from "vscode";
import { COMPONENT_FILE_GLOB } from "./entities/component";
import { Scope } from "./entities/scope";
import { decreasingIndentingTags, goToMatchingTag, nonClosingTags, nonIndentingTags } from "./entities/tag";
import { parseVariableAssignments, Variable } from "./entities/variable";
import * as cachedEntity from "./features/cachedEntities";
import CFMLDocumentColorProvider from "./features/colorProvider";
import { foldAllFunctions, showApplicationDocument, refreshGlobalDefinitionCache, refreshWorkspaceDefinitionCache } from "./features/commands";
import { CommentType, toggleComment } from "./features/comment";
import CFMLCompletionItemProvider from "./features/completionItemProvider";
import CFMLDefinitionProvider from "./features/definitionProvider";
import DocBlockCompletions from "./features/docBlocker/docCompletionProvider";
import CFMLDocumentLinkProvider from "./features/documentLinkProvider";
import CFMLDocumentSymbolProvider from "./features/documentSymbolProvider";
import CFMLHoverProvider from "./features/hoverProvider";
import CFMLSignatureHelpProvider from "./features/signatureHelpProvider";
import CFMLTypeDefinitionProvider from "./features/typeDefinitionProvider";
import CFMLWorkspaceSymbolProvider from "./features/workspaceSymbolProvider";
import CFDocsService from "./utils/cfdocs/cfDocsService";
import { APPLICATION_CFM_GLOB, isCfcFile } from "./utils/contextUtil";
import { DocumentStateContext, getDocumentStateContext } from "./utils/documentUtil";
<<<<<<< HEAD
import { handleContentChanges } from "./features/autoclose";
=======
import { insertAutoCloseTag } from "./features/autoclose";
import { resolveBaseName, uriBaseName } from "./utils/fileUtil";
>>>>>>> 07b53960

export const LANGUAGE_ID: string = "cfml";
const DOCUMENT_SELECTOR: DocumentSelector = [
  {
    language: LANGUAGE_ID,
    scheme: "file"
  },
  {
    language: LANGUAGE_ID,
    scheme: "untitled"
  }
];

export let extensionContext: ExtensionContext;

/**
 * Gets a ConfigurationTarget enumerable based on a string representation
 * @param target A string representing a configuration target
 * @returns ConfigurationTarget
 */
export function getConfigurationTarget(target: string): ConfigurationTarget {
  let configTarget: ConfigurationTarget;
  switch (target) {
    case "Global":
      configTarget = ConfigurationTarget.Global;
      break;
    case "Workspace":
      configTarget = ConfigurationTarget.Workspace;
      break;
    case "WorkspaceFolder":
      configTarget = ConfigurationTarget.WorkspaceFolder;
      break;
    default:
      configTarget = ConfigurationTarget.Global;
  }

  return configTarget;
}

/**
 * Checks whether the given document should be excluded from being used.
 * @param documentUri The URI of the document to check against
 * @returns boolean
 */
function shouldExcludeDocument(documentUri: Uri): boolean {
  const fileSettings: WorkspaceConfiguration = workspace.getConfiguration("files", documentUri);

  const fileExcludes: object = fileSettings.get<object>("exclude", []);
  const fileExcludeGlobs: string[] = [];
  for (let fileExcludeGlob in fileExcludes) {
    if (fileExcludes[fileExcludeGlob]) {
      if (fileExcludeGlob.endsWith("/")) {
        fileExcludeGlob += "**";
      }
      fileExcludeGlobs.push(fileExcludeGlob);
    }
  }

  const relativePath = workspace.asRelativePath(documentUri);

  return some(relativePath, fileExcludeGlobs);
}

/**
 * This method is called when the extension is activated.
 * @param context The context object for this extension.
 */
export function activate(context: ExtensionContext): void {

  extensionContext = context;

  languages.setLanguageConfiguration(LANGUAGE_ID, {
    indentationRules: {
      increaseIndentPattern: new RegExp(`<(?!\\?|(?:${nonIndentingTags.join("|")})\\b|[^>]*\\/>)([-_.A-Za-z0-9]+)(?=\\s|>)\\b[^>]*>(?!.*<\\/\\1>)|<!--(?!.*-->)|\\{[^}"']*$`, "i"),
      decreaseIndentPattern: new RegExp(`^\\s*(<\\/[-_.A-Za-z0-9]+\\b[^>]*>|-?-->|\\}|<(${decreasingIndentingTags.join("|")})\\b[^>]*>)`, "i")
    },
    onEnterRules: [
      {
        // e.g. /** | */
        beforeText: /^\s*\/\*\*(?!\/)([^*]|\*(?!\/))*$/,
        afterText: /^\s*\*\/$/,
        action: { indentAction: IndentAction.IndentOutdent, appendText: " * " }
      },
      {
        // e.g. /** ...|
        beforeText: /^\s*\/\*\*(?!\/)([^*]|\*(?!\/))*$/,
        action: { indentAction: IndentAction.None, appendText: " * " }
      },
      {
        // e.g.  * ...|
        beforeText: /^(\t|( {2}))* \*( ([^*]|\*(?!\/))*)?$/,
        action: { indentAction: IndentAction.None, appendText: "* " }
      },
      {
        // e.g.  */|
        beforeText: /^(\t|( {2}))* \*\/\s*$/,
        action: { indentAction: IndentAction.None, removeText: 1 }
      },
      {
        // e.g. <cfloop> | </cfloop>
        beforeText: new RegExp(`<(?!(?:${nonIndentingTags.join("|")})\\b)([_:\\w][_:\\w-.\\d]*)([^/>]*(?!/)>)[^<]*$`, "i"),
        afterText: new RegExp(`^(<\\/([_:\\w][_:\\w-.\\d]*)\\s*>|<(?:${decreasingIndentingTags.join("|")})\\b)`, "i"),
        action: { indentAction: IndentAction.IndentOutdent }
      }
    ]
  });

  context.subscriptions.push(commands.registerCommand("cfml.refreshGlobalDefinitionCache", refreshGlobalDefinitionCache));
  context.subscriptions.push(commands.registerCommand("cfml.refreshWorkspaceDefinitionCache", refreshWorkspaceDefinitionCache));
  context.subscriptions.push(commands.registerTextEditorCommand("cfml.toggleLineComment", toggleComment(CommentType.Line, undefined)));
  context.subscriptions.push(commands.registerTextEditorCommand("cfml.toggleBlockComment", toggleComment(CommentType.Block, undefined)));
  context.subscriptions.push(commands.registerTextEditorCommand("cfml.openActiveApplicationFile", showApplicationDocument));
  context.subscriptions.push(commands.registerTextEditorCommand("cfml.goToMatchingTag", goToMatchingTag));
  context.subscriptions.push(commands.registerTextEditorCommand("cfml.openCfDocs", CFDocsService.openCfDocsForCurrentWord));
  context.subscriptions.push(commands.registerTextEditorCommand("cfml.openEngineDocs", CFDocsService.openEngineDocsForCurrentWord));
  context.subscriptions.push(commands.registerTextEditorCommand("cfml.foldAllFunctions", foldAllFunctions));

  context.subscriptions.push(languages.registerHoverProvider(DOCUMENT_SELECTOR, new CFMLHoverProvider()));
  context.subscriptions.push(languages.registerDocumentSymbolProvider(DOCUMENT_SELECTOR, new CFMLDocumentSymbolProvider()));
  context.subscriptions.push(languages.registerSignatureHelpProvider(DOCUMENT_SELECTOR, new CFMLSignatureHelpProvider(), "(", ","));
  context.subscriptions.push(languages.registerDocumentLinkProvider(DOCUMENT_SELECTOR, new CFMLDocumentLinkProvider()));
  context.subscriptions.push(languages.registerWorkspaceSymbolProvider(new CFMLWorkspaceSymbolProvider()));
  context.subscriptions.push(languages.registerCompletionItemProvider(DOCUMENT_SELECTOR, new CFMLCompletionItemProvider(), "."));
  context.subscriptions.push(languages.registerCompletionItemProvider(DOCUMENT_SELECTOR, new DocBlockCompletions(), "*", "@", "."));
  context.subscriptions.push(languages.registerDefinitionProvider(DOCUMENT_SELECTOR, new CFMLDefinitionProvider()));
  context.subscriptions.push(languages.registerTypeDefinitionProvider(DOCUMENT_SELECTOR, new CFMLTypeDefinitionProvider()));
  context.subscriptions.push(languages.registerColorProvider(DOCUMENT_SELECTOR, new CFMLDocumentColorProvider()));

  context.subscriptions.push(workspace.onDidSaveTextDocument(async (document: TextDocument) => {
    const documentUri = document.uri;

    if (shouldExcludeDocument(documentUri)) {
      return;
    }

    if (isCfcFile(document, undefined)) {
      const cfmlCompletionSettings: WorkspaceConfiguration = workspace.getConfiguration("cfml.suggest", document.uri);
      const replaceComments = cfmlCompletionSettings.get<boolean>("replaceComments", true);
      cachedEntity.cacheComponentFromDocument(document, false, replaceComments, undefined);
    } else if ( resolveBaseName(document.fileName) === "Application.cfm") {
      const documentStateContext: DocumentStateContext = getDocumentStateContext(document, false, true, undefined);
      const thisApplicationVariables: Variable[] = await parseVariableAssignments(documentStateContext, documentStateContext.docIsScript, undefined, undefined);
      const thisApplicationFilteredVariables: Variable[] = thisApplicationVariables.filter((variable: Variable) => {
        return [Scope.Application, Scope.Session, Scope.Request].includes(variable.scope);
      });
      cachedEntity.setApplicationVariables(document.uri, thisApplicationFilteredVariables);
    }
  }));

  const componentWatcher: FileSystemWatcher = workspace.createFileSystemWatcher(COMPONENT_FILE_GLOB, false, true, false);
  componentWatcher.onDidCreate((componentUri: Uri) => {
    if (shouldExcludeDocument(componentUri)) {
      return;
    }

    workspace.openTextDocument(componentUri).then((document: TextDocument) => {
        const cfmlCompletionSettings: WorkspaceConfiguration = workspace.getConfiguration("cfml.suggest", document.uri);
        const replaceComments = cfmlCompletionSettings.get<boolean>("replaceComments", true);
        cachedEntity.cacheComponentFromDocument(document, false, replaceComments, undefined);
    });
  });
  componentWatcher.onDidDelete((componentUri: Uri) => {
    if (shouldExcludeDocument(componentUri)) {
      return;
    }

    cachedEntity.clearCachedComponent(componentUri);

    const fileName: string = uriBaseName(componentUri);
    if (fileName === "Application.cfc") {
      cachedEntity.removeApplicationVariables(componentUri);
    }
  });
  context.subscriptions.push(componentWatcher);

  const applicationCfmWatcher: FileSystemWatcher = workspace.createFileSystemWatcher(APPLICATION_CFM_GLOB, false, true, false);
  context.subscriptions.push(applicationCfmWatcher);
  applicationCfmWatcher.onDidCreate((applicationUri: Uri) => {
    if (shouldExcludeDocument(applicationUri)) {
      return;
    }

    workspace.openTextDocument(applicationUri).then(async (document: TextDocument) => {
      const documentStateContext: DocumentStateContext = getDocumentStateContext(document, false, true, undefined);
      const thisApplicationVariables: Variable[] = await parseVariableAssignments(documentStateContext, documentStateContext.docIsScript, undefined, undefined);
      const thisApplicationFilteredVariables: Variable[] = thisApplicationVariables.filter((variable: Variable) => {
        return [Scope.Application, Scope.Session, Scope.Request].includes(variable.scope);
      });
      cachedEntity.setApplicationVariables(applicationUri, thisApplicationFilteredVariables);
    });
  });
  applicationCfmWatcher.onDidDelete((applicationUri: Uri) => {
    if (shouldExcludeDocument(applicationUri)) {
      return;
    }

    cachedEntity.removeApplicationVariables(applicationUri);
  });

  context.subscriptions.push(workspace.onDidChangeConfiguration((evt: ConfigurationChangeEvent) => {
    if (evt.affectsConfiguration("cfml.globalDefinitions") || evt.affectsConfiguration("cfml.cfDocs") || evt.affectsConfiguration("cfml.engine")) {
      commands.executeCommand("cfml.refreshGlobalDefinitionCache");
    }
  }));

  const cfmlSettings: WorkspaceConfiguration = workspace.getConfiguration("cfml");
  const autoCloseTagExtId = "formulahendry.auto-close-tag";
  const autoCloseTagExt = extensions.getExtension(autoCloseTagExtId);
  const enableAutoCloseTags: boolean = cfmlSettings.get<boolean>("autoCloseTags.enable", true);
  if (autoCloseTagExt) {
    const autoCloseTagsSettings: WorkspaceConfiguration = workspace.getConfiguration("auto-close-tag", null);
    const autoCloseLanguages: string[] = autoCloseTagsSettings.get<string[]>("activationOnLanguage");
    const autoCloseExcludedTags: string[] = autoCloseTagsSettings.get<string[]>("excludedTags");

    if (enableAutoCloseTags) {
      if (!autoCloseLanguages.includes(LANGUAGE_ID)) {
        autoCloseLanguages.push(LANGUAGE_ID);
        autoCloseTagsSettings.update(
          "activationOnLanguage",
          autoCloseLanguages,
          getConfigurationTarget(cfmlSettings.get<string>("autoCloseTags.configurationTarget"))
        );
      }

      nonClosingTags.filter((tagName: string) => {
        // Consider ignoring case
        return !autoCloseExcludedTags.includes(tagName);
      }).forEach((tagName: string) => {
        autoCloseExcludedTags.push(tagName);
      });
      autoCloseTagsSettings.update(
        "excludedTags",
        autoCloseExcludedTags,
        getConfigurationTarget(cfmlSettings.get<string>("autoCloseTags.configurationTarget"))
      );
    } else {
      const index: number = autoCloseLanguages.indexOf(LANGUAGE_ID);
      if (index !== -1) {
        autoCloseLanguages.splice(index, 1);
        autoCloseTagsSettings.update(
          "activationOnLanguage",
          autoCloseLanguages,
          getConfigurationTarget(cfmlSettings.get<string>("autoCloseTags.configurationTarget"))
        );
      }
    }
  } else if (enableAutoCloseTags) {
    workspace.onDidChangeTextDocument((event) => {
<<<<<<< HEAD
        handleContentChanges(event);
=======
        insertAutoCloseTag(event);
>>>>>>> 07b53960
    });
  }

  commands.executeCommand("cfml.refreshGlobalDefinitionCache");
  commands.executeCommand("cfml.refreshWorkspaceDefinitionCache");
}

/**
 * This method is called when the extension is deactivated.
 */
export function deactivate(): void {
}<|MERGE_RESOLUTION|>--- conflicted
+++ resolved
@@ -23,12 +23,8 @@
 import CFDocsService from "./utils/cfdocs/cfDocsService";
 import { APPLICATION_CFM_GLOB, isCfcFile } from "./utils/contextUtil";
 import { DocumentStateContext, getDocumentStateContext } from "./utils/documentUtil";
-<<<<<<< HEAD
 import { handleContentChanges } from "./features/autoclose";
-=======
-import { insertAutoCloseTag } from "./features/autoclose";
 import { resolveBaseName, uriBaseName } from "./utils/fileUtil";
->>>>>>> 07b53960
 
 export const LANGUAGE_ID: string = "cfml";
 const DOCUMENT_SELECTOR: DocumentSelector = [
@@ -277,11 +273,7 @@
     }
   } else if (enableAutoCloseTags) {
     workspace.onDidChangeTextDocument((event) => {
-<<<<<<< HEAD
         handleContentChanges(event);
-=======
-        insertAutoCloseTag(event);
->>>>>>> 07b53960
     });
   }
 
