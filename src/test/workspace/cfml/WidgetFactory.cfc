--- conflicted
+++ resolved
@@ -1,8 +1,12 @@
-<<<<<<< HEAD
-<cfcomponent>
+<cfimport path="cfml.Widget">
 
-    
-    <!--- 
+<cfcomponent implements="cfml.IFactory">
+
+	<cfproperty type="cfml.Widget" name="widgetProperty">
+
+	<cfset variables.variablesWidget = new cfml.Widget()>
+
+  <!--- 
         
         test
         
@@ -14,46 +18,6 @@
 
     --->
     
-    <cffunction name="create_with_new" returntype="cfml.Widget" output="false" modifier="static" >
-        <cfargument name="name" type="string" required="false">
-        <cfset var widget = new cfml.Widget()>
-        <cfset widget.init(arguments.name)>
-        <cfreturn widget>
-    </cffunction>
-
-    <cffunction name="create_with_createobject_component" returntype="cfml.Widget" output="false" modifier="static" >
-        <cfargument name="name" type="string" required="false">
-        <cfset var widget = createObject("component", "cfml.Widget").init(arguments.name)>
-        <cfreturn widget>
-    </cffunction>
-
-    <cffunction name="create_with_createobject" returntype="cfml.Widget" output="false" modifier="static" >
-        <cfargument name="name" type="string" required="false">
-        <cfset var widget = createObject("cfml.Widget").init(arguments.name)>
-        <cfreturn widget>
-    </cffunction>
-
-    <cffunction name="create_from" returntype="cfml.Widget" output="false" modifier="static" >
-        <cfargument type="cfml.Widget" name="source" required="true">
-        <cfset var widget = new cfml.Widget(arguments.source.name)>
-        <cfreturn widget>
-    </cffunction>
-
-    <cffunction name="create_with_wrong_case" returntype="cFML.wIDGET" output="false" modifier="static" >
-        <cfargument name="name" type="string" required="false">
-        <cfset var widget = new cFML.wIDGET()>
-        <cfset widget.init(arguments.name)>
-        <cfreturn widget>
-    </cffunction>
-=======
-<cfimport path="cfml.Widget">
-
-<cfcomponent implements="cfml.IFactory">
-
-	<cfproperty type="cfml.Widget" name="widgetProperty">
-
-	<cfset variables.variablesWidget = new cfml.Widget()>
-
 	<cffunction name="create_with_new" returntype="cfml.Widget" output="false" modifier="static">
 		<cfargument name="name" type="string" required="false">
 		<cfset var widget = new cfml.Widget()>
@@ -94,6 +58,5 @@
 		<cfargument name="widget" type="any" required="true">
 		<cfreturn isInstanceOf(widget, "cfml.Widget")>
 	</cffunction>
->>>>>>> e9bf5f00
 
 </cfcomponent>