"use strict";
import { TextDocumentChangeEvent, TextDocumentChangeReason, workspace, window, Range, Position, Selection, TextDocumentContentChangeEvent, TextEditor, WorkspaceConfiguration, TextEditorEdit } from "vscode";
import { nonClosingTags } from "../entities/tag";

/**
 * @param event
 * @description Inserts closing tag when user types '/' or '>'.
 */
export async function handleContentChanges(event: TextDocumentChangeEvent): Promise<void> {
	if (!event.contentChanges[0] || event.reason === TextDocumentChangeReason.Undo || event.reason === TextDocumentChangeReason.Redo) {
		return;
	}

	const editor = window.activeTextEditor;
	if (!editor || (editor && event.document !== editor.document)) {
		return;
	}

	const cfmlSettings: WorkspaceConfiguration = workspace.getConfiguration("cfml");
	if (!cfmlSettings.get<boolean>("autoCloseTags.enable", true)) {
		return;
	}

	const languageId = editor.document.languageId;
	const languages = ["cfml"];
<<<<<<< HEAD
	const disableOnLanguage = [];

	if ((languages.indexOf("*") === -1 && languages.indexOf(languageId) === -1) || disableOnLanguage.indexOf(languageId) !== -1) {
=======

	if ((languages.indexOf("*") === -1 && languages.indexOf(languageId) === -1)) {
>>>>>>> 5c9d66d6
		return;
	}

	// for ( const contentChange of event.contentChanges ) {

	const contentChange = event.contentChanges[0];
	const isRightAngleBracket = checkRightAngleBracket(contentChange);
	const isForwardSlash = contentChange.text === "/";

	if (!isRightAngleBracket && !isForwardSlash) {
		return;
	}

	// if ( editor.selections.length > 1 ) {
	// return;
	// }

	for (let i = 0; i < editor.selections.length; i++) {
		await closeTag(contentChange, editor, editor.selections[i], i, editor.selections.length);
	}

	// }
}

/**
 * @param contentChange
 * @param editor
 * @param selection
 * @param selectionPosn
 * @param selectionLength
 * @description Evaluates a contentChange and inserts a closing tag when user types '/' or '>'
 */
async function closeTag(contentChange: TextDocumentContentChangeEvent, editor: TextEditor, selection: Selection, selectionPosn: number, selectionLength: number): Promise<void> {
	const isRightAngleBracket = checkRightAngleBracket(contentChange);
	const isForwardSlash = contentChange.text === "/";
	const originalPosition = selection.start.translate(0, 1);

	if (isForwardSlash) {
		const [last2chars, linePreceding] = getPrecedingCharacters(originalPosition, editor);
		if (last2chars === "</") {
<<<<<<< HEAD
			let closeTag = getCloseTag(linePreceding, nonClosingTags);
			if (closeTag) {
				const nextChar = getNextChar(editor, originalPosition);
				if (nextChar === ">") {
					closeTag = closeTag.substr(0, closeTag.length - 1);
				}
				await editor.edit((editBuilder: TextEditorEdit) => {
					editBuilder.insert(originalPosition, closeTag);
				}).then(() => {
					if (nextChar === ">") {
						editor.selection = moveSelectionRight(editor.selection, 1);
					}
				});
=======
			let closeTag: string | null = getCloseTag(linePreceding, nonClosingTags);
			if (closeTag) {
				const nextChar = getNextChar(editor, originalPosition);
				if (nextChar === ">") {
					closeTag = closeTag.substring(0, closeTag.length - 1);
				}
				if (closeTag) {
					await editor.edit((editBuilder: TextEditorEdit) => {
						if (closeTag) {
							editBuilder.insert(originalPosition, closeTag);
						}
					}).then(() => {
						if (nextChar === ">") {
							editor.selection = moveSelectionRight(editor.selection, 1);
						}
					});
				}
>>>>>>> 5c9d66d6
			}
		}
	}

	if (isRightAngleBracket || isForwardSlash) {
		const textLine = editor.document.lineAt(selection.start);
		const text = textLine.text.substring(0, selection.start.character + 1);
		const result = /<([_a-zA-Z][a-zA-Z0-9:\-_.]*)(?:\s+[^<>]*?[^\s/<>=]+?)*?\s?(\/|>)$/.exec(text);
		if (result !== null && ((occurrenceCount(result[0], "'") % 2 === 0)
			&& (occurrenceCount(result[0], "\"") % 2 === 0) && (occurrenceCount(result[0], "`") % 2 === 0))) {
			if (result[2] === ">") {
				if (nonClosingTags.indexOf(result[1].toLowerCase()) === -1) {
					await editor.edit((editBuilder: TextEditorEdit) => {
						editBuilder.insert(originalPosition, "</" + result[1] + ">");
					}).then(() => {
						if (selectionLength < 2) {
							editor.selection = new Selection(originalPosition, originalPosition);
						}
					});
				}
			}
			else {
				// if not typing "/" just before ">", add the ">" after "/"
				if (textLine.text.length <= selection.start.character + 1 || textLine.text[selection.start.character + 1] !== ">") {
					await editor.edit((editBuilder: TextEditorEdit) => {
						editBuilder.insert(originalPosition, ">");
					});
				}
			}
		}
	}
}

/**
 * @param originalPosition
 * @param editor
 * @description Gets the preceding two characters of a cursor position.
 * @returns
 */
function getPrecedingCharacters(originalPosition: Position, editor: TextEditor) {
	const range = new Range(new Position(Math.max(originalPosition.line - 1000, 0), 0), originalPosition);
	const text = editor.document.getText(range);
	let last2chars = "";
	if (text.length > 2) {
		last2chars = text.substr(text.length - 2);
	}
	return [last2chars, text];
}

/**
 * @param contentChange
 * @description Checks if the user has typed a right angle bracket.
 * @returns
 */
function checkRightAngleBracket(contentChange: TextDocumentContentChangeEvent): boolean {
	return contentChange.text === ">" || checkRightAngleBracketInVSCode1Dot8(contentChange);
}

/**
 * @param contentChange
 * @description Checks if the user has typed a right angle bracket in VSCode 1.8.
 * @returns
 */
function checkRightAngleBracketInVSCode1Dot8(contentChange: TextDocumentContentChangeEvent): boolean {
	return contentChange.text.endsWith(">") && contentChange.range.start.character === 0
		&& contentChange.range.start.line === contentChange.range.end.line
		&& !contentChange.range.end.isEqual(new Position(0, 0));
}

/**
 * @param editor
 * @param position
 * @description Gets the next character in the editor.
 * @returns
 */
function getNextChar(editor: TextEditor, position: Position): string {
	const nextPosition = position.translate(0, 1);
	const text = editor.document.getText(new Range(position, nextPosition));
	return text;
}

const TAG_RE = /<(\/?[a-zA-Z][a-zA-Z0-9:_.-]*)(?![\s\S]*<\/?[a-zA-Z])/;

/**
 * @param text
 * @param excludedTags
 * @description Gets the closing tag for the given text.
 * @returns
 */
<<<<<<< HEAD
function getCloseTag(text: string, excludedTags: string[]): string {
=======
function getCloseTag(text: string, excludedTags: string[]): string | null {
>>>>>>> 5c9d66d6
	const s = text[text.length - 1] === "/" && text[text.length - 2] === "<" ? text.slice(0, -2) : text[text.length - 1] === "<" ? text.slice(0, -1) : text;
	let m = s.match(TAG_RE);
	// while we catch a closing tag, we jump directly to the matching opening tag
	while (m && (m[1][0] === "/" || excludedTags.indexOf(m[1].toLowerCase()) !== -1)) {
		const s2 = s.slice(0, m.index);
		if (m[1][0] === "/") {
			// Already Closed Tags
			const m2 = s2.match(RegExp(`<${m[1].slice(1)}.*$`, "m"));
			if (!m2) {
				return "";
			}
			m = s.slice(0, m2.index).match(TAG_RE);
		}
		else {
			// Excluded Tags
			m = s.slice(0, m.index).match(TAG_RE);
		}
	}
	if (!m) {
		return null;
	}
	return (text[text.length - 1] === "/" && text[text.length - 2] === "<" ? m[1] : text[text.length - 1] === "<" ? "/" + m[1] : "</" + m[1]) + ">";
}

/**
 * @param selection
 * @param shift
 * @description Moves the selection to the right.
 * @returns
 */
function moveSelectionRight(selection: Selection, shift: number): Selection {
	const newPosition = selection.active.translate(0, shift);
	return new Selection(newPosition, newPosition);
}

/**
 * @param source
 * @param find
 * @description Counts the number of occurrences of a string in another string.
 * @returns
 */
function occurrenceCount(source: string, find: string): number {
	return source.split(find).length - 1;
}<|MERGE_RESOLUTION|>--- conflicted
+++ resolved
@@ -23,14 +23,8 @@
 
 	const languageId = editor.document.languageId;
 	const languages = ["cfml"];
-<<<<<<< HEAD
-	const disableOnLanguage = [];
-
-	if ((languages.indexOf("*") === -1 && languages.indexOf(languageId) === -1) || disableOnLanguage.indexOf(languageId) !== -1) {
-=======
 
 	if ((languages.indexOf("*") === -1 && languages.indexOf(languageId) === -1)) {
->>>>>>> 5c9d66d6
 		return;
 	}
 
@@ -71,21 +65,6 @@
 	if (isForwardSlash) {
 		const [last2chars, linePreceding] = getPrecedingCharacters(originalPosition, editor);
 		if (last2chars === "</") {
-<<<<<<< HEAD
-			let closeTag = getCloseTag(linePreceding, nonClosingTags);
-			if (closeTag) {
-				const nextChar = getNextChar(editor, originalPosition);
-				if (nextChar === ">") {
-					closeTag = closeTag.substr(0, closeTag.length - 1);
-				}
-				await editor.edit((editBuilder: TextEditorEdit) => {
-					editBuilder.insert(originalPosition, closeTag);
-				}).then(() => {
-					if (nextChar === ">") {
-						editor.selection = moveSelectionRight(editor.selection, 1);
-					}
-				});
-=======
 			let closeTag: string | null = getCloseTag(linePreceding, nonClosingTags);
 			if (closeTag) {
 				const nextChar = getNextChar(editor, originalPosition);
@@ -103,7 +82,6 @@
 						}
 					});
 				}
->>>>>>> 5c9d66d6
 			}
 		}
 	}
@@ -193,11 +171,7 @@
  * @description Gets the closing tag for the given text.
  * @returns
  */
-<<<<<<< HEAD
-function getCloseTag(text: string, excludedTags: string[]): string {
-=======
 function getCloseTag(text: string, excludedTags: string[]): string | null {
->>>>>>> 5c9d66d6
 	const s = text[text.length - 1] === "/" && text[text.length - 2] === "<" ? text.slice(0, -2) : text[text.length - 1] === "<" ? text.slice(0, -1) : text;
 	let m = s.match(TAG_RE);
 	// while we catch a closing tag, we jump directly to the matching opening tag
