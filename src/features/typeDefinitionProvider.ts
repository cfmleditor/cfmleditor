--- conflicted
+++ resolved
@@ -17,11 +17,7 @@
 	 * @returns
 	 */
 
-<<<<<<< HEAD
-	public async provideTypeDefinition(document: TextDocument, position: Position, _token: CancellationToken): Promise<Definition> {
-=======
 	public async provideTypeDefinition(document: TextDocument, position: Position, _token: CancellationToken): Promise<Definition | null> {
->>>>>>> 5c9d66d6
 		// console.log("provideTypeDefinition:CFMLTypeDefinitionProvider:" + _token?.isCancellationRequested);
 
 		const results: Definition = [];
@@ -37,11 +33,7 @@
 
 		const docIsCfcFile: boolean = documentPositionStateContext.isCfcFile;
 		const docIsCfmFile: boolean = documentPositionStateContext.isCfmFile;
-<<<<<<< HEAD
-		let wordRange: Range = document.getWordRangeAtPosition(position);
-=======
 		let wordRange: Range | undefined = document.getWordRangeAtPosition(position);
->>>>>>> 5c9d66d6
 		const currentWord: string = documentPositionStateContext.currentWord;
 		const lowerCurrentWord: string = currentWord.toLowerCase();
 		if (!wordRange) {
@@ -51,11 +43,7 @@
 		const docPrefix: string = documentPositionStateContext.docPrefix;
 
 		if (docIsCfcFile) {
-<<<<<<< HEAD
-			const thisComponent: Component = documentPositionStateContext.component;
-=======
 			const thisComponent: Component | undefined = documentPositionStateContext.component;
->>>>>>> 5c9d66d6
 			if (thisComponent) {
 				// Component functions (related)
 				for (const [, func] of thisComponent.functions) {
@@ -66,11 +54,7 @@
 						});
 
 						signatureparameters.map((arg: Argument) => {
-<<<<<<< HEAD
-							const argTypeComp: Component = getComponent(arg.dataTypeComponentUri, _token);
-=======
 							const argTypeComp: Component | undefined = getComponent(arg.dataTypeComponentUri, _token);
->>>>>>> 5c9d66d6
 							if (argTypeComp) {
 								results.push(new Location(
 									argTypeComp.uri,
@@ -86,12 +70,6 @@
 						const localVarPrefixPattern = getValidScopesPrefixPattern([Scope.Local], true);
 						if (localVarPrefixPattern.test(docPrefix)) {
 							const localVariablesfiltered = localVariables.filter((localVar: Variable) => {
-<<<<<<< HEAD
-								return position.isAfterOrEqual(localVar.declarationLocation.range.start) && equalsIgnoreCase(localVar.identifier, currentWord) && localVar.dataTypeComponentUri;
-							});
-							localVariablesfiltered.map((localVar: Variable) => {
-								const localVarTypeComp: Component = getComponent(localVar.dataTypeComponentUri, _token);
-=======
 								if (localVar.declarationLocation) {
 									return position.isAfterOrEqual(localVar.declarationLocation.range.start) && equalsIgnoreCase(localVar.identifier, currentWord) && localVar.dataTypeComponentUri;
 								}
@@ -101,7 +79,6 @@
 							});
 							localVariablesfiltered.map((localVar: Variable) => {
 								const localVarTypeComp: Component | undefined = getComponent(localVar.dataTypeComponentUri, _token);
->>>>>>> 5c9d66d6
 								if (localVarTypeComp) {
 									results.push(new Location(
 										localVarTypeComp.uri,
@@ -120,11 +97,7 @@
 										return equalsIgnoreCase(arg.name, currentWord) && arg.dataTypeComponentUri;
 									});
 									signatureparameters.map((arg: Argument) => {
-<<<<<<< HEAD
-										const argTypeComp: Component = getComponent(arg.dataTypeComponentUri, _token);
-=======
 										const argTypeComp: Component | undefined = getComponent(arg.dataTypeComponentUri, _token);
->>>>>>> 5c9d66d6
 										if (argTypeComp) {
 											results.push(new Location(
 												argTypeComp.uri,
@@ -140,13 +113,6 @@
 
 				// Component properties (declarations)
 				const thisComponentproperties = thisComponent.properties.filter((prop: Property) => {
-<<<<<<< HEAD
-					return prop.dataTypeComponentUri !== undefined && prop.nameRange.contains(position);
-				});
-
-				for (const [, prop] of thisComponentproperties) {
-					const propTypeComp: Component = getComponent(prop.dataTypeComponentUri, _token);
-=======
 					if (prop.nameRange) {
 						return prop.dataTypeComponentUri !== undefined && prop.nameRange.contains(position);
 					}
@@ -157,7 +123,6 @@
 
 				for (const [, prop] of thisComponentproperties) {
 					const propTypeComp: Component | undefined = getComponent(prop.dataTypeComponentUri, _token);
->>>>>>> 5c9d66d6
 					if (propTypeComp) {
 						results.push(new Location(
 							propTypeComp.uri,
@@ -173,11 +138,7 @@
 						return equalsIgnoreCase(variable.identifier, currentWord) && variable.dataTypeComponentUri;
 					});
 					thisComponentvariables.map((variable: Variable) => {
-<<<<<<< HEAD
-						const varTypeComp: Component = getComponent(variable.dataTypeComponentUri, _token);
-=======
 						const varTypeComp: Component | undefined = getComponent(variable.dataTypeComponentUri, _token);
->>>>>>> 5c9d66d6
 						if (varTypeComp) {
 							results.push(new Location(
 								varTypeComp.uri,
@@ -191,11 +152,7 @@
 		else if (docIsCfmFile) {
 			const docVariableAssignments: Variable[] = await parseVariableAssignments(documentPositionStateContext, false, undefined, _token);
 			const variableScopePrefixPattern: RegExp = getVariableScopePrefixPattern();
-<<<<<<< HEAD
-			const variableScopePrefixMatch: RegExpExecArray = variableScopePrefixPattern.exec(docPrefix);
-=======
 			const variableScopePrefixMatch: RegExpExecArray | null = variableScopePrefixPattern.exec(docPrefix);
->>>>>>> 5c9d66d6
 			if (variableScopePrefixMatch) {
 				const validScope: string = variableScopePrefixMatch[1];
 				let currentScope: Scope;
@@ -216,11 +173,7 @@
 				});
 
 				docVariableAssignmentsfiltered.map((variable: Variable) => {
-<<<<<<< HEAD
-					const varTypeComp: Component = getComponent(variable.dataTypeComponentUri, _token);
-=======
 					const varTypeComp: Component | undefined = getComponent(variable.dataTypeComponentUri, _token);
->>>>>>> 5c9d66d6
 					if (varTypeComp) {
 						results.push(new Location(
 							varTypeComp.uri,
@@ -232,15 +185,9 @@
 		}
 
 		// User functions
-<<<<<<< HEAD
-		const externalUserFunc: UserFunction = await getFunctionFromPrefix(documentPositionStateContext, lowerCurrentWord, undefined, _token);
-		if (externalUserFunc && externalUserFunc.returnTypeUri) {
-			const returnTypeComponent: Component = getComponent(externalUserFunc.returnTypeUri, _token);
-=======
 		const externalUserFunc: UserFunction | undefined = await getFunctionFromPrefix(documentPositionStateContext, lowerCurrentWord, undefined, _token);
 		if (externalUserFunc && externalUserFunc.returnTypeUri) {
 			const returnTypeComponent: Component | undefined = getComponent(externalUserFunc.returnTypeUri, _token);
->>>>>>> 5c9d66d6
 			if (returnTypeComponent) {
 				results.push(new Location(
 					returnTypeComponent.uri,
@@ -251,11 +198,7 @@
 
 		// Application variables
 		const applicationVariablesPrefixPattern = getValidScopesPrefixPattern([Scope.Application, Scope.Session, Scope.Request], false);
-<<<<<<< HEAD
-		const variableScopePrefixMatch: RegExpExecArray = applicationVariablesPrefixPattern.exec(docPrefix);
-=======
 		const variableScopePrefixMatch: RegExpExecArray | null = applicationVariablesPrefixPattern.exec(docPrefix);
->>>>>>> 5c9d66d6
 		if (variableScopePrefixMatch) {
 			const currentScope: string = Scope.valueOf(variableScopePrefixMatch[1]);
 
@@ -265,11 +208,7 @@
 			});
 
 			applicationDocVariablesfiltered.map((variable: Variable) => {
-<<<<<<< HEAD
-				const varTypeComp: Component = getComponent(variable.dataTypeComponentUri, _token);
-=======
 				const varTypeComp: Component | undefined = getComponent(variable.dataTypeComponentUri, _token);
->>>>>>> 5c9d66d6
 				if (varTypeComp) {
 					results.push(new Location(
 						varTypeComp.uri,
@@ -288,11 +227,7 @@
 			});
 
 			serverDocVariablesfiltered.map((variable: Variable) => {
-<<<<<<< HEAD
-				const varTypeComp: Component = getComponent(variable.dataTypeComponentUri, _token);
-=======
 				const varTypeComp: Component | undefined = getComponent(variable.dataTypeComponentUri, _token);
->>>>>>> 5c9d66d6
 				if (varTypeComp) {
 					results.push(new Location(
 						varTypeComp.uri,
