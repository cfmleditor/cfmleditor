--- conflicted
+++ resolved
@@ -200,12 +200,7 @@
     allComponentsByName[componentKey][comp.uri.toString()] = comp;
 
     try {
-<<<<<<< HEAD
         allComponentNames.add(comp);
-=======
-        allComponentNames.addWord(componentKey);
-    // eslint-disable-next-line @typescript-eslint/no-unused-vars
->>>>>>> af44edc1
     } catch (ex) {
         //console.warn(ex);
         console.warn(`Unable to add ${componentKey} to trie`);
@@ -257,12 +252,7 @@
  */
 function setUserFunction(userFunction: UserFunction): void {
     try {
-<<<<<<< HEAD
         allFunctionNames.add(userFunction);
-=======
-        allFunctionNames.addWord(functionKey);
-    // eslint-disable-next-line @typescript-eslint/no-unused-vars
->>>>>>> af44edc1
     } catch (ex) {
         console.warn(`Unable to add ${userFunction.name} to trie`);
     }
