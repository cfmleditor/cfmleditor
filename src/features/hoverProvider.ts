import { CancellationToken, Hover, HoverProvider, MarkdownString, Position, Range, TextDocument, TextLine, Uri, workspace, WorkspaceConfiguration } from "vscode";
import { extensionContext, LANGUAGE_ID } from "../cfmlMain";
import { VALUE_PATTERN } from "../entities/attribute";
import { Component, COMPONENT_EXT, objectNewInstanceInitPrefix } from "../entities/component";
import { IPropertyData, IAtDirectiveData } from "../entities/css/cssLanguageTypes";
import { cssDataManager, getEntryDescription as getCSSEntryDescription, cssWordRegex } from "../entities/css/languageFacts";
import { cssPropertyPattern } from "../entities/css/property";
import { DataType } from "../entities/dataType";
import { constructSyntaxString, Function, getFunctionSuffixPattern } from "../entities/function";
import { GlobalFunction, GlobalTag, globalTagSyntaxToScript } from "../entities/globals";
import { ITagData as HTMLTagData } from "../entities/html/htmlLanguageTypes";
import { getTag as getHTMLTag, isKnownTag as isKnownHTMLTag } from "../entities/html/languageFacts";
import { constructParameterLabel, getParameterName, Parameter } from "../entities/parameter";
import { Signature } from "../entities/signature";
import { expressionCfmlTags, getCfScriptTagAttributePattern, getCfTagAttributePattern, getTagPrefixPattern } from "../entities/tag";
import { getFunctionFromPrefix, UserFunction } from "../entities/userFunction";
import { CFMLEngine, CFMLEngineName } from "../utils/cfdocs/cfmlEngine";
import { CFDocsDefinitionInfo, EngineCompatibilityDetail } from "../utils/cfdocs/definitionInfo";
import { MyMap, MySet } from "../utils/collections";
import { getCssRanges, isCfmFile } from "../utils/contextUtil";
import { DocumentPositionStateContext, getDocumentPositionStateContext } from "../utils/documentUtil";
import { equalsIgnoreCase, textToMarkdownCompatibleString, textToMarkdownString } from "../utils/textUtil";
import { isGlobalFunction, getGlobalFunction, getGlobalTag, isGlobalTag, cachedComponentPathToUri, getGlobalEntityDefinition } from "./cachedEntities";
import { getComponent } from "./cachedEntities";
import { uriBaseName } from "../utils/fileUtil";

const cfDocsLinkPrefix = "https://cfdocs.org/";
const mdnLinkPrefix = "https://developer.mozilla.org/docs/Web/";

interface HoverProviderItem {
<<<<<<< HEAD
	name: string;
	syntax: string;
	symbolType: string;
	description: string;
=======
	name?: string;
	syntax: string;
	symbolType: string;
	description?: string;
>>>>>>> 5c9d66d6
	params?: Parameter[];
	returnType?: string;
	genericDocLink?: string;
	engineLinks?: MyMap<CFMLEngineName, Uri>;
	language?: string;
}

export default class CFMLHoverProvider implements HoverProvider {
	/**
	 * Provides a hover for the given position and document
	 * @param document The document in which the hover was invoked.
	 * @param position The position at which the hover was invoked.
	 * @param _token A cancellation token.
	 * @returns
	 */
	public async provideHover(document: TextDocument, position: Position, _token: CancellationToken): Promise<Hover | undefined> {
		const cfmlHoverSettings: WorkspaceConfiguration = workspace.getConfiguration("cfml.hover", document.uri);
		if (!cfmlHoverSettings.get<boolean>("enable", true)) {
			return undefined;
		}

		const filePath: string = document.fileName;
		if (!filePath) {
			return undefined;
		}

		return this.getHover(document, position, _token);
	}

	/**
	 * Generates hover
	 * @param document The document in which the hover was invoked.
	 * @param position The position at which the hover was invoked.
	 * @param _token
	 * @returns
	 */
	public async getHover(document: TextDocument, position: Position, _token: CancellationToken): Promise<Hover | undefined> {
<<<<<<< HEAD
		const wordRange: Range = document.getWordRangeAtPosition(position);
=======
		const wordRange: Range | undefined = document.getWordRangeAtPosition(position);
>>>>>>> 5c9d66d6

		if (!wordRange) {
			return undefined;
		}

		// console.log("getHover:CFMLHoverProvider:" + _token?.isCancellationRequested);

<<<<<<< HEAD
		let definition: HoverProviderItem;
=======
		let definition: HoverProviderItem | undefined;
>>>>>>> 5c9d66d6
		const cfmlCompletionSettings: WorkspaceConfiguration = workspace.getConfiguration("cfml.suggest", document.uri);
		const replaceComments = cfmlCompletionSettings.get<boolean>("replaceComments", true);
		const documentPositionStateContext: DocumentPositionStateContext = getDocumentPositionStateContext(document, position, false, replaceComments, _token, true);
		const userEngine: CFMLEngine = documentPositionStateContext.userEngine;
		const textLine: TextLine = document.lineAt(position);
		const lineText: string = documentPositionStateContext.sanitizedDocumentText.slice(document.offsetAt(textLine.range.start), document.offsetAt(textLine.range.end));
		const currentWord: string = documentPositionStateContext.currentWord;
		const lowerCurrentWord = currentWord.toLowerCase();
		const lineSuffix: string = lineText.slice(wordRange.end.character, textLine.range.end.character);
		const docPrefix: string = documentPositionStateContext.docPrefix;
		const positionIsCfScript: boolean = documentPositionStateContext.positionIsScript;

<<<<<<< HEAD
		let userFunc: UserFunction;
=======
		let userFunc: UserFunction | undefined;
>>>>>>> 5c9d66d6

		const tagPrefixPattern: RegExp = getTagPrefixPattern();
		const functionSuffixPattern: RegExp = getFunctionSuffixPattern();

		if (documentPositionStateContext.positionInComment) {
			return undefined;
		}

		// Global tags
		if (isGlobalTag(currentWord)) {
			if (tagPrefixPattern.test(docPrefix)) {
				definition = this.globalTagToHoverProviderItem(getGlobalTag(lowerCurrentWord));
<<<<<<< HEAD
				return this.createHover(definition);
=======
				if (definition) {
					return this.createHover(definition);
				}
>>>>>>> 5c9d66d6
			}

			if (userEngine.supportsScriptTags() && functionSuffixPattern.test(lineSuffix)) {
				definition = this.globalTagToHoverProviderItem(getGlobalTag(lowerCurrentWord), true);
<<<<<<< HEAD
				return this.createHover(definition);
=======
				if (definition) {
					return this.createHover(definition);
				}
>>>>>>> 5c9d66d6
			}
		}

		// Check if instantiating via "new" operator
<<<<<<< HEAD
		const componentPathWordRange: Range = document.getWordRangeAtPosition(position, /[$\w.]+/);
		const componentPathWord: string = document.getText(componentPathWordRange);
		const componentPathWordPrefix: string = documentPositionStateContext.sanitizedDocumentText.slice(0, document.offsetAt(componentPathWordRange.start));
		const startSigPositionPrefix = `${componentPathWordPrefix}${componentPathWord}(`;
		const objectNewInstanceInitPrefixMatch: RegExpExecArray = objectNewInstanceInitPrefix.exec(startSigPositionPrefix);
		if (objectNewInstanceInitPrefixMatch && objectNewInstanceInitPrefixMatch[2] === componentPathWord) {
			const componentUri: Uri = cachedComponentPathToUri(componentPathWord, document.uri, _token);
			if (componentUri) {
				const initComponent: Component = getComponent(componentUri, _token);
				if (initComponent) {
					const initMethod = initComponent.initmethod ? initComponent.initmethod.toLowerCase() : "init";
					if (initComponent.functions.has(initMethod)) {
						userFunc = initComponent.functions.get(initMethod);
						definition = this.functionToHoverProviderItem(userFunc);
						return this.createHover(definition, componentPathWordRange);
=======
		const componentPathWordRange: Range | undefined = document.getWordRangeAtPosition(position, /[$\w.]+/);
		if (componentPathWordRange) {
			const componentPathWord: string = document.getText(componentPathWordRange);
			const componentPathWordPrefix: string = documentPositionStateContext.sanitizedDocumentText.slice(0, document.offsetAt(componentPathWordRange.start));
			const startSigPositionPrefix = `${componentPathWordPrefix}${componentPathWord}(`;
			const objectNewInstanceInitPrefixMatch: RegExpExecArray | null = objectNewInstanceInitPrefix.exec(startSigPositionPrefix);
			if (objectNewInstanceInitPrefixMatch && objectNewInstanceInitPrefixMatch[2] === componentPathWord) {
				const componentUri: Uri | undefined = cachedComponentPathToUri(componentPathWord, document.uri, _token);
				if (componentUri) {
					const initComponent: Component | undefined = getComponent(componentUri, _token);
					if (initComponent) {
						const initMethod = initComponent.initmethod ? initComponent.initmethod.toLowerCase() : "init";
						if (initComponent.functions.has(initMethod)) {
							userFunc = initComponent.functions.get(initMethod);
							if (userFunc) {
								definition = this.functionToHoverProviderItem(userFunc);
								if (definition) {
									return this.createHover(definition, componentPathWordRange);
								}
							}
						}
>>>>>>> 5c9d66d6
					}
				}
			}
		}

		// Functions
		if (functionSuffixPattern.test(lineSuffix)) {
			// Global function
			if (!documentPositionStateContext.isContinuingExpression && isGlobalFunction(currentWord)) {
				definition = this.functionToHoverProviderItem(getGlobalFunction(lowerCurrentWord));
				return this.createHover(definition);
			}

			// User function
			userFunc = await getFunctionFromPrefix(documentPositionStateContext, lowerCurrentWord, undefined, _token);
			if (userFunc) {
				definition = this.functionToHoverProviderItem(userFunc);
				return this.createHover(definition);
			}
		}

		// Global tag attributes
		if (!positionIsCfScript || userEngine.supportsScriptTags()) {
			const cfTagAttributePattern: RegExp = positionIsCfScript ? getCfScriptTagAttributePattern() : getCfTagAttributePattern();
<<<<<<< HEAD
			const cfTagAttributeMatch: RegExpExecArray = cfTagAttributePattern.exec(docPrefix);
			if (cfTagAttributeMatch) {
				const ignoredTags: string[] = expressionCfmlTags;
				const tagName: string = cfTagAttributeMatch[2];
				const globalTag: GlobalTag = getGlobalTag(tagName);
				const attributeValueMatch: RegExpExecArray = VALUE_PATTERN.exec(docPrefix);
				if (globalTag && !ignoredTags.includes(globalTag.name) && !attributeValueMatch) {
					// TODO: Check valid attribute before calling createHover
					definition = this.attributeToHoverProviderItem(globalTag, currentWord);
					return this.createHover(definition);
=======
			const cfTagAttributeMatch: RegExpExecArray | null = cfTagAttributePattern.exec(docPrefix);
			if (cfTagAttributeMatch) {
				const ignoredTags: string[] = expressionCfmlTags;
				const tagName: string = cfTagAttributeMatch[2];
				const globalTag: GlobalTag | undefined = getGlobalTag(tagName);
				const attributeValueMatch: RegExpExecArray | null = VALUE_PATTERN.exec(docPrefix);
				if (globalTag && globalTag.name && !ignoredTags.includes(globalTag.name) && !attributeValueMatch) {
					// TODO: Check valid attribute before calling createHover
					definition = this.attributeToHoverProviderItem(globalTag, currentWord);
					if (definition) {
						return this.createHover(definition);
					}
>>>>>>> 5c9d66d6
				}
			}
		}

		// TODO: Function arguments used within function body, or named argument invocation. Component properties.

		// HTML tags
		const htmlHoverSettings: WorkspaceConfiguration = workspace.getConfiguration("cfml.hover.html", document.uri);
		if (isCfmFile(document, _token) && htmlHoverSettings.get<boolean>("enable", true) && tagPrefixPattern.test(docPrefix) && isKnownHTMLTag(lowerCurrentWord)) {
			definition = this.htmlTagToHoverProviderItem(getHTMLTag(lowerCurrentWord));
<<<<<<< HEAD
			return this.createHover(definition);
=======
			if (definition) {
				return this.createHover(definition);
			}
>>>>>>> 5c9d66d6
		}

		// CSS
		const cssHoverSettings: WorkspaceConfiguration = workspace.getConfiguration("cfml.hover.css", document.uri);
<<<<<<< HEAD
		const cssRanges: Range[] = getCssRanges(documentPositionStateContext, undefined, _token);
		if (cssHoverSettings.get<boolean>("enable", true)) {
			for (const cssRange of cssRanges) {
				if (!cssRange.contains(position)) {
=======
		const cssRanges: (Range | undefined)[] = getCssRanges(documentPositionStateContext, undefined, _token);
		if (cssHoverSettings.get<boolean>("enable", true)) {
			for (const cssRange of cssRanges) {
				if (!cssRange || !cssRange.contains(position)) {
>>>>>>> 5c9d66d6
					continue;
				}

				const rangeTextOffset: number = document.offsetAt(cssRange.start);
				const rangeText: string = documentPositionStateContext.sanitizedDocumentText.slice(rangeTextOffset, document.offsetAt(cssRange.end));
<<<<<<< HEAD
				let propertyMatch: RegExpExecArray;
=======
				let propertyMatch: RegExpExecArray | null = null;
>>>>>>> 5c9d66d6
				// eslint-disable-next-line no-cond-assign
				while (propertyMatch = cssPropertyPattern.exec(rangeText)) {
					const propertyName: string = propertyMatch[2];

					const propertyRange: Range = new Range(
						document.positionAt(rangeTextOffset + propertyMatch.index),
						document.positionAt(rangeTextOffset + propertyMatch.index + propertyMatch[0].length)
					);

					if (propertyRange.contains(position) && cssDataManager.isKnownProperty(propertyName)) {
<<<<<<< HEAD
						definition = this.cssPropertyToHoverProviderItem(cssDataManager.getProperty(propertyName));
						return this.createHover(definition, propertyRange);
					}
				}

				const cssWordRange: Range = document.getWordRangeAtPosition(position, cssWordRegex);
				const currentCssWord: string = cssWordRange ? document.getText(cssWordRange) : "";

				if (currentCssWord.startsWith("@")) {
					const cssAtDir: IAtDirectiveData = cssDataManager.getAtDirective(currentCssWord);
=======
						const property: IPropertyData | undefined = cssDataManager.getProperty(propertyName);
						if (property) {
							definition = this.cssPropertyToHoverProviderItem(property);
							return this.createHover(definition, propertyRange);
						}
					}
				}

				const cssWordRange: Range | undefined = document.getWordRangeAtPosition(position, cssWordRegex);
				const currentCssWord: string = cssWordRange ? document.getText(cssWordRange) : "";

				if (currentCssWord.startsWith("@")) {
					const cssAtDir: IAtDirectiveData | undefined = cssDataManager.getAtDirective(currentCssWord);
>>>>>>> 5c9d66d6
					if (cssAtDir) {
						definition = this.cssAtDirectiveToHoverProviderItem(cssAtDir);
						return this.createHover(definition, cssWordRange);
					}
				}
			}
		}

		return undefined;
	}

	/**
	 * Creates HoverProviderItem from given global tag
	 * @param tag Global tag to convert
	 * @param isScript Whether this is a script tag
	 * @returns
	 */
<<<<<<< HEAD
	public globalTagToHoverProviderItem(tag: GlobalTag, isScript: boolean = false): HoverProviderItem {
		const paramArr: Parameter[] = [];
		const paramNames = new MySet<string>();

=======
	public globalTagToHoverProviderItem(tag: GlobalTag | undefined, isScript: boolean = false): HoverProviderItem | undefined {
		const paramArr: Parameter[] = [];
		const paramNames = new MySet<string>();

		if (!tag) {
			return undefined;
		}

>>>>>>> 5c9d66d6
		tag.signatures.forEach((sig: Signature) => {
			sig.parameters.forEach((param: Parameter) => {
				const paramName = getParameterName(param);
				if (!paramNames.has(paramName)) {
					paramNames.add(paramName);
					paramArr.push(param);
				}
			});
		});

		const hoverItem: HoverProviderItem = {
			name: tag.name,
			syntax: (isScript ? globalTagSyntaxToScript(tag) : tag.syntax),
			symbolType: "tag",
			description: tag.description,
			params: paramArr,
			returnType: undefined,
			genericDocLink: cfDocsLinkPrefix + tag.name,
			language: LANGUAGE_ID,
		};

<<<<<<< HEAD
		const globalEntity: CFDocsDefinitionInfo = getGlobalEntityDefinition(tag.name);
=======
		const globalEntity: CFDocsDefinitionInfo | undefined = getGlobalEntityDefinition(tag.name);
>>>>>>> 5c9d66d6
		if (globalEntity && globalEntity.engines) {
			hoverItem.engineLinks = new MyMap();
			const cfmlEngineNames: CFMLEngineName[] = [
				CFMLEngineName.ColdFusion,
				CFMLEngineName.Lucee,
				CFMLEngineName.OpenBD,
			];

			for (const cfmlEngineName of cfmlEngineNames) {
				if (Object.prototype.hasOwnProperty.call(globalEntity.engines, cfmlEngineName)) {
					const cfEngineInfo: EngineCompatibilityDetail = globalEntity.engines[cfmlEngineName];
					if (cfEngineInfo.docs) {
						try {
							const engineDocUri: Uri = Uri.parse(cfEngineInfo.docs);
							hoverItem.engineLinks.set(CFMLEngineName.valueOf(cfmlEngineName), engineDocUri);
						}
						catch (ex) {
							console.warn(ex);
						}
					}
				}
			}
		}

		return hoverItem;
	}

	/**
	 * Creates HoverProviderItem from given function
	 * @param func Function to convert
	 * @returns
	 */
	public functionToHoverProviderItem(func: Function): HoverProviderItem {
		const paramArr: Parameter[] = [];
		const paramNames = new MySet<string>();
		func.signatures.forEach((sig: Signature) => {
			sig.parameters.forEach((param: Parameter) => {
				const paramName = getParameterName(param);
				if (!paramNames.has(paramName)) {
					paramNames.add(paramName);
					paramArr.push(param);
				}
			});
		});

<<<<<<< HEAD
		let returnType: string;
=======
		let returnType: string | undefined;
>>>>>>> 5c9d66d6
		if ("returnTypeUri" in func) {
			const userFunction: UserFunction = func as UserFunction;
			if (userFunction.returnTypeUri) {
				returnType = uriBaseName(userFunction.returnTypeUri, COMPONENT_EXT);
			}
		}

		if (!returnType && func.returntype) {
			returnType = func.returntype;
		}
		else {
			returnType = DataType.Any;
		}

		const hoverItem: HoverProviderItem = {
			name: func.name,
			syntax: constructSyntaxString(func),
			symbolType: "function",
			description: func.description,
			params: paramArr,
			returnType: returnType,
		};

<<<<<<< HEAD
		if (isGlobalFunction(func.name)) {
=======
		if (func.name && isGlobalFunction(func.name)) {
>>>>>>> 5c9d66d6
			const globalFunc = func as GlobalFunction;
			// TODO: Use constructed syntax string instead. Indicate overloads/multiple signatures
			hoverItem.syntax = globalFunc.syntax + ": " + returnType;
			hoverItem.genericDocLink = cfDocsLinkPrefix + globalFunc.name;

<<<<<<< HEAD
			const globalEntity: CFDocsDefinitionInfo = getGlobalEntityDefinition(globalFunc.name);
=======
			const globalEntity: CFDocsDefinitionInfo | undefined = getGlobalEntityDefinition(globalFunc.name);
>>>>>>> 5c9d66d6
			if (globalEntity && globalEntity.engines) {
				hoverItem.engineLinks = new MyMap();
				const cfmlEngineNames: CFMLEngineName[] = [
					CFMLEngineName.ColdFusion,
					CFMLEngineName.Lucee,
					CFMLEngineName.OpenBD,
				];

				for (const cfmlEngineName of cfmlEngineNames) {
					if (Object.prototype.hasOwnProperty.call(globalEntity.engines, cfmlEngineName)) {
						const cfEngineInfo: EngineCompatibilityDetail = globalEntity.engines[cfmlEngineName];
						if (cfEngineInfo.docs) {
							try {
								const engineDocUri: Uri = Uri.parse(cfEngineInfo.docs);
								hoverItem.engineLinks.set(CFMLEngineName.valueOf(cfmlEngineName), engineDocUri);
							}
							catch (ex) {
								console.warn(ex);
							}
						}
					}
				}
			}
		}

		return hoverItem;
	}

	/**
	 * Creates HoverProviderItem from given global tag attribute
	 * @param tag Global tag to which the attribute belongs
	 * @param attributeName Global tag attribute name to convert
	 * @returns
	 */
<<<<<<< HEAD
	public attributeToHoverProviderItem(tag: GlobalTag, attributeName: string): HoverProviderItem {
		let attribute: Parameter;
=======
	public attributeToHoverProviderItem(tag: GlobalTag, attributeName: string): HoverProviderItem | undefined {
		let attribute: Parameter | undefined;
>>>>>>> 5c9d66d6

		tag.signatures.forEach((sig: Signature) => {
			attribute = sig.parameters.find((param: Parameter) => {
				const paramName = getParameterName(param);
				return equalsIgnoreCase(paramName, attributeName);
			});
		});

		if (!attribute) {
			return undefined;
		}

		return {
			name: attributeName,
			syntax: `${attribute.required ? "(required) " : ""}${tag.name}[@${attributeName}]: ${attribute.dataType}`,
			symbolType: "attribute",
			description: attribute.description,
			genericDocLink: `${cfDocsLinkPrefix}${tag.name}#p-${attribute.name}`,
		};
	}

	/**
	 * Creates HoverProviderItem from given HTML tag
	 * @param htmlTag HTML tag to convert
	 * @returns
	 */
<<<<<<< HEAD
	public htmlTagToHoverProviderItem(htmlTag: HTMLTagData): HoverProviderItem {
=======
	public htmlTagToHoverProviderItem(htmlTag: HTMLTagData | undefined): HoverProviderItem | undefined {
		if (!htmlTag) {
			return undefined;
		}
>>>>>>> 5c9d66d6
		const hoverItem: HoverProviderItem = {
			name: htmlTag.name,
			syntax: `<${htmlTag.name}>`,
			symbolType: "tag",
			description: htmlTag.description,
			params: [],
			returnType: undefined,
			genericDocLink: `${mdnLinkPrefix}HTML/Element/${htmlTag.name}`,
			language: "html",
		};

		return hoverItem;
	}

	/**
	 * Creates HoverProviderItem from given CSS property
	 * @param cssProperty CSS property to convert
	 * @returns
	 */
	public cssPropertyToHoverProviderItem(cssProperty: IPropertyData): HoverProviderItem {
		const hoverItem: HoverProviderItem = {
			name: cssProperty.name,
			syntax: `${cssProperty.name}: value`,
			symbolType: "property",
			description: getCSSEntryDescription(cssProperty),
			params: [],
			returnType: undefined,
			genericDocLink: `${mdnLinkPrefix}CSS/${cssProperty.name}`,
		};

		if (cssProperty.syntax) {
			hoverItem.syntax = `${cssProperty.name}: ${cssProperty.syntax}`;
		}

		return hoverItem;
	}

	/**
	 * Creates HoverProviderItem from given CSS at directive
	 * @param cssAtDir CSS at directive to convert
	 * @returns
	 */
	public cssAtDirectiveToHoverProviderItem(cssAtDir: IAtDirectiveData): HoverProviderItem {
		const hoverItem: HoverProviderItem = {
			name: cssAtDir.name,
			syntax: cssAtDir.name,
			symbolType: "property",
			description: getCSSEntryDescription(cssAtDir),
			params: [],
			returnType: undefined,
			genericDocLink: `${mdnLinkPrefix}CSS/${cssAtDir.name.replace(/-[a-z]+-/, "")}`,
			language: "css",
		};

		return hoverItem;
	}

	/**
	 * Creates a list of MarkdownString that becomes the hover based on the symbol definition
	 * @param definition The symbol definition information
	 * @param range An optional range to which this hover applies
	 * @returns
	 */
<<<<<<< HEAD
	public createHover(definition: HoverProviderItem, range?: Range): Hover {
=======
	public createHover(definition: HoverProviderItem, range?: Range): Hover | undefined {
>>>>>>> 5c9d66d6
		if (!definition) {
			throw new Error("Definition not found");
		}

		if (!definition.name) {
			throw new Error("Invalid definition format");
		}

<<<<<<< HEAD
		return new Hover(this.createHoverText(definition), range);
=======
		const hoverText: MarkdownString[] | undefined = this.createHoverText(definition);

		if (hoverText) {
			return new Hover(hoverText, range);
		}
		else {
			return undefined;
		}
>>>>>>> 5c9d66d6
	}

	/**
	 * Creates a list of MarkdownString that becomes the hover text based on the symbol definition
	 * @param definition The symbol definition information
	 * @returns
	 */
<<<<<<< HEAD
	public createHoverText(definition: HoverProviderItem): MarkdownString[] {
=======
	public createHoverText(definition: HoverProviderItem): MarkdownString[] | undefined {
>>>>>>> 5c9d66d6
		const cfdocsIconUri: Uri = Uri.file(extensionContext.asAbsolutePath("images/cfdocs.png"));
		const mdnIconUri: Uri = Uri.file(extensionContext.asAbsolutePath("images/mdn.png"));

		const hoverTexts: MarkdownString[] = [];
		let syntax: string = definition.syntax;

		const symbolType: string = definition.symbolType;
		let language: string = "plaintext";
		// let paramKind = "";
		if (symbolType === "function") {
			if (!syntax.startsWith("function ")) {
				syntax = "function " + syntax;
			}

			language = definition.language ? definition.language : "typescript"; // cfml not coloring properly
			// paramKind = "Parameter";
		}
		else if (symbolType === "tag") {
			language = definition.language ? definition.language : LANGUAGE_ID;
			// paramKind = "Attribute";
		}
		else if (symbolType === "attribute") {
			language = definition.language ? definition.language : "typescript";
		}
		else if (symbolType === "property") {
			if (definition.language) {
				language = definition.language;
			}
		}
		else {
			return undefined;
		}

		hoverTexts.push(new MarkdownString().appendCodeblock(syntax, language));

		if (definition.description) {
			hoverTexts.push(textToMarkdownString(definition.description));
		}
		else {
			hoverTexts.push(new MarkdownString("_No " + symbolType.toLowerCase() + " description_"));
		}

		if (definition.genericDocLink) {
			let docLinks: string = "";
			if (definition.genericDocLink.startsWith(cfDocsLinkPrefix)) {
				docLinks = `[![cfdocs](${cfdocsIconUri.toString()})](${definition.genericDocLink})`;
				if (definition.engineLinks) {
					definition.engineLinks.forEach((docUri: Uri, engineName: CFMLEngineName) => {
						const engineIconUri = CFMLEngine.getIconUri(engineName);
						if (engineIconUri) {
							docLinks += `  &nbsp;&nbsp;[![${engineName}](${engineIconUri.toString()})](${docUri.toString()})`;
						}
					});
				}
			}
			else if (definition.genericDocLink.startsWith(mdnLinkPrefix)) {
				docLinks = `[![mdn](${mdnIconUri.toString()})](${definition.genericDocLink})`;
			}

			hoverTexts.push(new MarkdownString(docLinks));
		}

<<<<<<< HEAD
		const paramList: Parameter[] = definition.params;
=======
		const paramList: Parameter[] | undefined = definition.params;
>>>>>>> 5c9d66d6
		if (paramList && paramList.length > 0) {
			hoverTexts.push(this.paramsMarkdownPreview(paramList));
		}

		return hoverTexts;
	}

	public paramsMarkdownPreview(params: Parameter[], isVerbose: boolean = true): MarkdownString {
		const paramDocFunction: (param: Parameter) => string = isVerbose ? this.getVerboseParamDocumentation : this.getParamDocumentation;

		return new MarkdownString(params.map(paramDocFunction).join("  \n\n"));
	}

	public getParamDocumentation(param: Parameter): string {
		const paramName = getParameterName(param);
		const doc = param.description;
		const label = `\`${paramName}\``;
		if (!doc) {
			return label;
		}

		return label + (/\n/.test(doc) ? "  \n" + doc : ` — ${doc}`);
	}

	public getVerboseParamDocumentation(param: Parameter): string {
		let paramString = constructParameterLabel(param);

		if (!param.required && typeof param.default !== "undefined") {
			let paramDefault = param.default;
			// TODO: Improve check
			if (typeof paramDefault === "string") {
				if (param.dataType === DataType.String) {
					if (!paramDefault.trim().startsWith("'") && !paramDefault.trim().startsWith("\"")) {
						paramDefault = `"${paramDefault.trim()}"`;
					}
				}
				else if (param.dataType === DataType.Numeric) {
					paramDefault = paramDefault.replace(/['"]/, "").trim();
				}
				else if (param.dataType === DataType.Boolean) {
					paramDefault = DataType.isTruthy(paramDefault).toString();
				}
			}

			if (paramDefault) {
				paramString += " = " + paramDefault;
			}
		}

		const hoverText = new MarkdownString(`\`${paramString}\``).appendMarkdown("  \n&nbsp;");

		if (param.description) {
			hoverText.appendMarkdown(textToMarkdownCompatibleString(param.description));
		}
		else {
			hoverText.appendMarkdown("_No description_");
		}

		return hoverText.value;
	}
}<|MERGE_RESOLUTION|>--- conflicted
+++ resolved
@@ -28,17 +28,10 @@
 const mdnLinkPrefix = "https://developer.mozilla.org/docs/Web/";
 
 interface HoverProviderItem {
-<<<<<<< HEAD
-	name: string;
-	syntax: string;
-	symbolType: string;
-	description: string;
-=======
 	name?: string;
 	syntax: string;
 	symbolType: string;
 	description?: string;
->>>>>>> 5c9d66d6
 	params?: Parameter[];
 	returnType?: string;
 	genericDocLink?: string;
@@ -76,11 +69,7 @@
 	 * @returns
 	 */
 	public async getHover(document: TextDocument, position: Position, _token: CancellationToken): Promise<Hover | undefined> {
-<<<<<<< HEAD
-		const wordRange: Range = document.getWordRangeAtPosition(position);
-=======
 		const wordRange: Range | undefined = document.getWordRangeAtPosition(position);
->>>>>>> 5c9d66d6
 
 		if (!wordRange) {
 			return undefined;
@@ -88,11 +77,7 @@
 
 		// console.log("getHover:CFMLHoverProvider:" + _token?.isCancellationRequested);
 
-<<<<<<< HEAD
-		let definition: HoverProviderItem;
-=======
 		let definition: HoverProviderItem | undefined;
->>>>>>> 5c9d66d6
 		const cfmlCompletionSettings: WorkspaceConfiguration = workspace.getConfiguration("cfml.suggest", document.uri);
 		const replaceComments = cfmlCompletionSettings.get<boolean>("replaceComments", true);
 		const documentPositionStateContext: DocumentPositionStateContext = getDocumentPositionStateContext(document, position, false, replaceComments, _token, true);
@@ -105,11 +90,7 @@
 		const docPrefix: string = documentPositionStateContext.docPrefix;
 		const positionIsCfScript: boolean = documentPositionStateContext.positionIsScript;
 
-<<<<<<< HEAD
-		let userFunc: UserFunction;
-=======
 		let userFunc: UserFunction | undefined;
->>>>>>> 5c9d66d6
 
 		const tagPrefixPattern: RegExp = getTagPrefixPattern();
 		const functionSuffixPattern: RegExp = getFunctionSuffixPattern();
@@ -122,45 +103,20 @@
 		if (isGlobalTag(currentWord)) {
 			if (tagPrefixPattern.test(docPrefix)) {
 				definition = this.globalTagToHoverProviderItem(getGlobalTag(lowerCurrentWord));
-<<<<<<< HEAD
-				return this.createHover(definition);
-=======
 				if (definition) {
 					return this.createHover(definition);
 				}
->>>>>>> 5c9d66d6
 			}
 
 			if (userEngine.supportsScriptTags() && functionSuffixPattern.test(lineSuffix)) {
 				definition = this.globalTagToHoverProviderItem(getGlobalTag(lowerCurrentWord), true);
-<<<<<<< HEAD
-				return this.createHover(definition);
-=======
 				if (definition) {
 					return this.createHover(definition);
 				}
->>>>>>> 5c9d66d6
 			}
 		}
 
 		// Check if instantiating via "new" operator
-<<<<<<< HEAD
-		const componentPathWordRange: Range = document.getWordRangeAtPosition(position, /[$\w.]+/);
-		const componentPathWord: string = document.getText(componentPathWordRange);
-		const componentPathWordPrefix: string = documentPositionStateContext.sanitizedDocumentText.slice(0, document.offsetAt(componentPathWordRange.start));
-		const startSigPositionPrefix = `${componentPathWordPrefix}${componentPathWord}(`;
-		const objectNewInstanceInitPrefixMatch: RegExpExecArray = objectNewInstanceInitPrefix.exec(startSigPositionPrefix);
-		if (objectNewInstanceInitPrefixMatch && objectNewInstanceInitPrefixMatch[2] === componentPathWord) {
-			const componentUri: Uri = cachedComponentPathToUri(componentPathWord, document.uri, _token);
-			if (componentUri) {
-				const initComponent: Component = getComponent(componentUri, _token);
-				if (initComponent) {
-					const initMethod = initComponent.initmethod ? initComponent.initmethod.toLowerCase() : "init";
-					if (initComponent.functions.has(initMethod)) {
-						userFunc = initComponent.functions.get(initMethod);
-						definition = this.functionToHoverProviderItem(userFunc);
-						return this.createHover(definition, componentPathWordRange);
-=======
 		const componentPathWordRange: Range | undefined = document.getWordRangeAtPosition(position, /[$\w.]+/);
 		if (componentPathWordRange) {
 			const componentPathWord: string = document.getText(componentPathWordRange);
@@ -182,7 +138,6 @@
 								}
 							}
 						}
->>>>>>> 5c9d66d6
 					}
 				}
 			}
@@ -207,18 +162,6 @@
 		// Global tag attributes
 		if (!positionIsCfScript || userEngine.supportsScriptTags()) {
 			const cfTagAttributePattern: RegExp = positionIsCfScript ? getCfScriptTagAttributePattern() : getCfTagAttributePattern();
-<<<<<<< HEAD
-			const cfTagAttributeMatch: RegExpExecArray = cfTagAttributePattern.exec(docPrefix);
-			if (cfTagAttributeMatch) {
-				const ignoredTags: string[] = expressionCfmlTags;
-				const tagName: string = cfTagAttributeMatch[2];
-				const globalTag: GlobalTag = getGlobalTag(tagName);
-				const attributeValueMatch: RegExpExecArray = VALUE_PATTERN.exec(docPrefix);
-				if (globalTag && !ignoredTags.includes(globalTag.name) && !attributeValueMatch) {
-					// TODO: Check valid attribute before calling createHover
-					definition = this.attributeToHoverProviderItem(globalTag, currentWord);
-					return this.createHover(definition);
-=======
 			const cfTagAttributeMatch: RegExpExecArray | null = cfTagAttributePattern.exec(docPrefix);
 			if (cfTagAttributeMatch) {
 				const ignoredTags: string[] = expressionCfmlTags;
@@ -231,7 +174,6 @@
 					if (definition) {
 						return this.createHover(definition);
 					}
->>>>>>> 5c9d66d6
 				}
 			}
 		}
@@ -242,38 +184,23 @@
 		const htmlHoverSettings: WorkspaceConfiguration = workspace.getConfiguration("cfml.hover.html", document.uri);
 		if (isCfmFile(document, _token) && htmlHoverSettings.get<boolean>("enable", true) && tagPrefixPattern.test(docPrefix) && isKnownHTMLTag(lowerCurrentWord)) {
 			definition = this.htmlTagToHoverProviderItem(getHTMLTag(lowerCurrentWord));
-<<<<<<< HEAD
-			return this.createHover(definition);
-=======
 			if (definition) {
 				return this.createHover(definition);
 			}
->>>>>>> 5c9d66d6
 		}
 
 		// CSS
 		const cssHoverSettings: WorkspaceConfiguration = workspace.getConfiguration("cfml.hover.css", document.uri);
-<<<<<<< HEAD
-		const cssRanges: Range[] = getCssRanges(documentPositionStateContext, undefined, _token);
-		if (cssHoverSettings.get<boolean>("enable", true)) {
-			for (const cssRange of cssRanges) {
-				if (!cssRange.contains(position)) {
-=======
 		const cssRanges: (Range | undefined)[] = getCssRanges(documentPositionStateContext, undefined, _token);
 		if (cssHoverSettings.get<boolean>("enable", true)) {
 			for (const cssRange of cssRanges) {
 				if (!cssRange || !cssRange.contains(position)) {
->>>>>>> 5c9d66d6
 					continue;
 				}
 
 				const rangeTextOffset: number = document.offsetAt(cssRange.start);
 				const rangeText: string = documentPositionStateContext.sanitizedDocumentText.slice(rangeTextOffset, document.offsetAt(cssRange.end));
-<<<<<<< HEAD
-				let propertyMatch: RegExpExecArray;
-=======
 				let propertyMatch: RegExpExecArray | null = null;
->>>>>>> 5c9d66d6
 				// eslint-disable-next-line no-cond-assign
 				while (propertyMatch = cssPropertyPattern.exec(rangeText)) {
 					const propertyName: string = propertyMatch[2];
@@ -284,18 +211,6 @@
 					);
 
 					if (propertyRange.contains(position) && cssDataManager.isKnownProperty(propertyName)) {
-<<<<<<< HEAD
-						definition = this.cssPropertyToHoverProviderItem(cssDataManager.getProperty(propertyName));
-						return this.createHover(definition, propertyRange);
-					}
-				}
-
-				const cssWordRange: Range = document.getWordRangeAtPosition(position, cssWordRegex);
-				const currentCssWord: string = cssWordRange ? document.getText(cssWordRange) : "";
-
-				if (currentCssWord.startsWith("@")) {
-					const cssAtDir: IAtDirectiveData = cssDataManager.getAtDirective(currentCssWord);
-=======
 						const property: IPropertyData | undefined = cssDataManager.getProperty(propertyName);
 						if (property) {
 							definition = this.cssPropertyToHoverProviderItem(property);
@@ -309,7 +224,6 @@
 
 				if (currentCssWord.startsWith("@")) {
 					const cssAtDir: IAtDirectiveData | undefined = cssDataManager.getAtDirective(currentCssWord);
->>>>>>> 5c9d66d6
 					if (cssAtDir) {
 						definition = this.cssAtDirectiveToHoverProviderItem(cssAtDir);
 						return this.createHover(definition, cssWordRange);
@@ -327,12 +241,6 @@
 	 * @param isScript Whether this is a script tag
 	 * @returns
 	 */
-<<<<<<< HEAD
-	public globalTagToHoverProviderItem(tag: GlobalTag, isScript: boolean = false): HoverProviderItem {
-		const paramArr: Parameter[] = [];
-		const paramNames = new MySet<string>();
-
-=======
 	public globalTagToHoverProviderItem(tag: GlobalTag | undefined, isScript: boolean = false): HoverProviderItem | undefined {
 		const paramArr: Parameter[] = [];
 		const paramNames = new MySet<string>();
@@ -341,7 +249,6 @@
 			return undefined;
 		}
 
->>>>>>> 5c9d66d6
 		tag.signatures.forEach((sig: Signature) => {
 			sig.parameters.forEach((param: Parameter) => {
 				const paramName = getParameterName(param);
@@ -363,11 +270,7 @@
 			language: LANGUAGE_ID,
 		};
 
-<<<<<<< HEAD
-		const globalEntity: CFDocsDefinitionInfo = getGlobalEntityDefinition(tag.name);
-=======
 		const globalEntity: CFDocsDefinitionInfo | undefined = getGlobalEntityDefinition(tag.name);
->>>>>>> 5c9d66d6
 		if (globalEntity && globalEntity.engines) {
 			hoverItem.engineLinks = new MyMap();
 			const cfmlEngineNames: CFMLEngineName[] = [
@@ -413,11 +316,7 @@
 			});
 		});
 
-<<<<<<< HEAD
-		let returnType: string;
-=======
 		let returnType: string | undefined;
->>>>>>> 5c9d66d6
 		if ("returnTypeUri" in func) {
 			const userFunction: UserFunction = func as UserFunction;
 			if (userFunction.returnTypeUri) {
@@ -441,21 +340,13 @@
 			returnType: returnType,
 		};
 
-<<<<<<< HEAD
-		if (isGlobalFunction(func.name)) {
-=======
 		if (func.name && isGlobalFunction(func.name)) {
->>>>>>> 5c9d66d6
 			const globalFunc = func as GlobalFunction;
 			// TODO: Use constructed syntax string instead. Indicate overloads/multiple signatures
 			hoverItem.syntax = globalFunc.syntax + ": " + returnType;
 			hoverItem.genericDocLink = cfDocsLinkPrefix + globalFunc.name;
 
-<<<<<<< HEAD
-			const globalEntity: CFDocsDefinitionInfo = getGlobalEntityDefinition(globalFunc.name);
-=======
 			const globalEntity: CFDocsDefinitionInfo | undefined = getGlobalEntityDefinition(globalFunc.name);
->>>>>>> 5c9d66d6
 			if (globalEntity && globalEntity.engines) {
 				hoverItem.engineLinks = new MyMap();
 				const cfmlEngineNames: CFMLEngineName[] = [
@@ -490,13 +381,8 @@
 	 * @param attributeName Global tag attribute name to convert
 	 * @returns
 	 */
-<<<<<<< HEAD
-	public attributeToHoverProviderItem(tag: GlobalTag, attributeName: string): HoverProviderItem {
-		let attribute: Parameter;
-=======
 	public attributeToHoverProviderItem(tag: GlobalTag, attributeName: string): HoverProviderItem | undefined {
 		let attribute: Parameter | undefined;
->>>>>>> 5c9d66d6
 
 		tag.signatures.forEach((sig: Signature) => {
 			attribute = sig.parameters.find((param: Parameter) => {
@@ -523,14 +409,10 @@
 	 * @param htmlTag HTML tag to convert
 	 * @returns
 	 */
-<<<<<<< HEAD
-	public htmlTagToHoverProviderItem(htmlTag: HTMLTagData): HoverProviderItem {
-=======
 	public htmlTagToHoverProviderItem(htmlTag: HTMLTagData | undefined): HoverProviderItem | undefined {
 		if (!htmlTag) {
 			return undefined;
 		}
->>>>>>> 5c9d66d6
 		const hoverItem: HoverProviderItem = {
 			name: htmlTag.name,
 			syntax: `<${htmlTag.name}>`,
@@ -594,11 +476,7 @@
 	 * @param range An optional range to which this hover applies
 	 * @returns
 	 */
-<<<<<<< HEAD
-	public createHover(definition: HoverProviderItem, range?: Range): Hover {
-=======
 	public createHover(definition: HoverProviderItem, range?: Range): Hover | undefined {
->>>>>>> 5c9d66d6
 		if (!definition) {
 			throw new Error("Definition not found");
 		}
@@ -607,9 +485,6 @@
 			throw new Error("Invalid definition format");
 		}
 
-<<<<<<< HEAD
-		return new Hover(this.createHoverText(definition), range);
-=======
 		const hoverText: MarkdownString[] | undefined = this.createHoverText(definition);
 
 		if (hoverText) {
@@ -618,7 +493,6 @@
 		else {
 			return undefined;
 		}
->>>>>>> 5c9d66d6
 	}
 
 	/**
@@ -626,11 +500,7 @@
 	 * @param definition The symbol definition information
 	 * @returns
 	 */
-<<<<<<< HEAD
-	public createHoverText(definition: HoverProviderItem): MarkdownString[] {
-=======
 	public createHoverText(definition: HoverProviderItem): MarkdownString[] | undefined {
->>>>>>> 5c9d66d6
 		const cfdocsIconUri: Uri = Uri.file(extensionContext.asAbsolutePath("images/cfdocs.png"));
 		const mdnIconUri: Uri = Uri.file(extensionContext.asAbsolutePath("images/mdn.png"));
 
@@ -693,11 +563,7 @@
 			hoverTexts.push(new MarkdownString(docLinks));
 		}
 
-<<<<<<< HEAD
-		const paramList: Parameter[] = definition.params;
-=======
 		const paramList: Parameter[] | undefined = definition.params;
->>>>>>> 5c9d66d6
 		if (paramList && paramList.length > 0) {
 			hoverTexts.push(this.paramsMarkdownPreview(paramList));
 		}
