--- conflicted
+++ resolved
@@ -46,11 +46,7 @@
 		return;
 	}
 
-<<<<<<< HEAD
-	const applicationUri: Uri = await getApplicationUri(activeDocumentUri);
-=======
 	const applicationUri: Uri | undefined = await getApplicationUri(activeDocumentUri);
->>>>>>> 5c9d66d6
 	if (applicationUri) {
 		const applicationDocument: TextDocument = await workspace.openTextDocument(applicationUri);
 		if (!applicationDocument) {
@@ -72,23 +68,15 @@
 	const document: TextDocument = editor.document;
 
 	if (isCfcFile(document, _token)) {
-<<<<<<< HEAD
-		const thisComponent: Component = getComponent(document.uri, _token);
-=======
 		const thisComponent: Component | undefined = getComponent(document.uri, _token);
->>>>>>> 5c9d66d6
 		if (thisComponent) {
 			const functionStartLines: number[] = [];
 			thisComponent.functions.filter((func: UserFunction) => {
 				return !func.isImplicit && func.bodyRange !== undefined;
 			}).forEach((func: UserFunction) => {
-<<<<<<< HEAD
-				functionStartLines.push(func.bodyRange.start.line);
-=======
 				if (func.bodyRange) {
 					functionStartLines.push(func.bodyRange.start.line);
 				}
->>>>>>> 5c9d66d6
 			});
 
 			if (functionStartLines.length > 0) {
@@ -106,11 +94,7 @@
 // eslint-disable-next-line @typescript-eslint/no-explicit-any
 export function insertSnippet(editor: TextEditor, edit: TextEditorEdit, args: any): void {
 	const position: Position = editor.selection.start;
-<<<<<<< HEAD
-	const documentPositionStateContext: DocumentPositionStateContext = getDocumentPositionStateContext(editor.document, position, false, true, null, false);
-=======
 	const documentPositionStateContext: DocumentPositionStateContext = getDocumentPositionStateContext(editor.document, position, false, true, undefined, false);
->>>>>>> 5c9d66d6
 
 	if (documentPositionStateContext.positionIsScript) {
 		commands.executeCommand("editor.action.insertSnippet", {
