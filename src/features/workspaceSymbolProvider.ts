import { CancellationToken, Location, Position, SymbolInformation, SymbolKind, TextDocument, TextEditor, Uri, window, workspace, WorkspaceSymbolProvider } from "vscode";
import { LANGUAGE_CFS_ID, LANGUAGE_ID } from "../cfmlMain";
import { Component, COMPONENT_EXT } from "../entities/component";
import { UserFunction } from "../entities/userFunction";
import { equalsIgnoreCase } from "../utils/textUtil";
import { searchAllFunctionNames, searchAllComponentNames } from "./cachedEntities";
import { uriBaseName } from "../utils/fileUtil";

export default class CFMLWorkspaceSymbolProvider implements WorkspaceSymbolProvider {
	/**
	 * Workspace-wide search for a symbol matching the given query string.
	 * @param query A non-empty query string.
	 * @param _token A cancellation token.
	 * @returns
	 */

	public provideWorkspaceSymbols(query: string, _token: CancellationToken): SymbolInformation[] {
		// console.log("provideWorkspaceSymbols:CFMLWorkspaceSymbolProvider:" + _token?.isCancellationRequested);

<<<<<<< HEAD
		let workspaceSymbols: SymbolInformation[] = [];
=======
		const workspaceSymbols: SymbolInformation[] = [];
>>>>>>> 5c9d66d6
		if (query === "") {
			return workspaceSymbols;
		}

<<<<<<< HEAD
		let uri: Uri | undefined = undefined;
		const editor: TextEditor = window.activeTextEditor;
=======
		let uri: Uri | undefined;
		const editor: TextEditor | undefined = window.activeTextEditor;
>>>>>>> 5c9d66d6
		if (editor) {
			const document: TextDocument = editor.document;
			if (document && (document.languageId === LANGUAGE_ID || document.languageId === LANGUAGE_CFS_ID)) {
				uri = document.uri;
			}
		}
		if (!uri) {
			const documents: ReadonlyArray<TextDocument> = workspace.textDocuments;
			for (const document of documents) {
				if (document.languageId === LANGUAGE_ID || document.languageId === LANGUAGE_CFS_ID) {
					uri = document.uri;
					break;
				}
			}
		}

		if (!uri) {
			return workspaceSymbols;
		}

		const userFunctions: UserFunction[] = searchAllFunctionNames(query);

<<<<<<< HEAD
		workspaceSymbols = workspaceSymbols.concat(
			userFunctions.map((userFunction: UserFunction) => {
				return new SymbolInformation(
=======
		// workspaceSymbols = workspaceSymbols.concat(
		userFunctions.forEach((userFunction: UserFunction) => {
			if (userFunction.name && userFunction.location) {
				const symbol: SymbolInformation = new SymbolInformation(
>>>>>>> 5c9d66d6
					userFunction.name + "()",
					equalsIgnoreCase(userFunction.name, "init") ? SymbolKind.Constructor : SymbolKind.Function,
					uriBaseName(userFunction.location.uri, COMPONENT_EXT),
					userFunction.location
				);
<<<<<<< HEAD
			})
		);

		const components: Component[] = searchAllComponentNames(query, _token);
		workspaceSymbols = workspaceSymbols.concat(
			components.map((component: Component) => {
				return new SymbolInformation(
					uriBaseName(component.uri, COMPONENT_EXT),
					component.isInterface ? SymbolKind.Interface : SymbolKind.Class,
					"",
					new Location(component.uri, new Position(0, 0))
				);
			})
		);
=======
				workspaceSymbols.push(symbol);
			}
		});
		//        );

		const components: Component[] = searchAllComponentNames(query, _token);
		// workspaceSymbols = workspaceSymbols.concat(
		components.forEach((component: Component) => {
			const symbol: SymbolInformation = new SymbolInformation(
				uriBaseName(component.uri, COMPONENT_EXT),
				component.isInterface ? SymbolKind.Interface : SymbolKind.Class,
				"",
				new Location(component.uri, new Position(0, 0))
			);
			workspaceSymbols.push(symbol);
		});
		// );
>>>>>>> 5c9d66d6

		return workspaceSymbols;
	}
}<|MERGE_RESOLUTION|>--- conflicted
+++ resolved
@@ -17,22 +17,13 @@
 	public provideWorkspaceSymbols(query: string, _token: CancellationToken): SymbolInformation[] {
 		// console.log("provideWorkspaceSymbols:CFMLWorkspaceSymbolProvider:" + _token?.isCancellationRequested);
 
-<<<<<<< HEAD
-		let workspaceSymbols: SymbolInformation[] = [];
-=======
 		const workspaceSymbols: SymbolInformation[] = [];
->>>>>>> 5c9d66d6
 		if (query === "") {
 			return workspaceSymbols;
 		}
 
-<<<<<<< HEAD
-		let uri: Uri | undefined = undefined;
-		const editor: TextEditor = window.activeTextEditor;
-=======
 		let uri: Uri | undefined;
 		const editor: TextEditor | undefined = window.activeTextEditor;
->>>>>>> 5c9d66d6
 		if (editor) {
 			const document: TextDocument = editor.document;
 			if (document && (document.languageId === LANGUAGE_ID || document.languageId === LANGUAGE_CFS_ID)) {
@@ -55,37 +46,15 @@
 
 		const userFunctions: UserFunction[] = searchAllFunctionNames(query);
 
-<<<<<<< HEAD
-		workspaceSymbols = workspaceSymbols.concat(
-			userFunctions.map((userFunction: UserFunction) => {
-				return new SymbolInformation(
-=======
 		// workspaceSymbols = workspaceSymbols.concat(
 		userFunctions.forEach((userFunction: UserFunction) => {
 			if (userFunction.name && userFunction.location) {
 				const symbol: SymbolInformation = new SymbolInformation(
->>>>>>> 5c9d66d6
 					userFunction.name + "()",
 					equalsIgnoreCase(userFunction.name, "init") ? SymbolKind.Constructor : SymbolKind.Function,
 					uriBaseName(userFunction.location.uri, COMPONENT_EXT),
 					userFunction.location
 				);
-<<<<<<< HEAD
-			})
-		);
-
-		const components: Component[] = searchAllComponentNames(query, _token);
-		workspaceSymbols = workspaceSymbols.concat(
-			components.map((component: Component) => {
-				return new SymbolInformation(
-					uriBaseName(component.uri, COMPONENT_EXT),
-					component.isInterface ? SymbolKind.Interface : SymbolKind.Class,
-					"",
-					new Location(component.uri, new Position(0, 0))
-				);
-			})
-		);
-=======
 				workspaceSymbols.push(symbol);
 			}
 		});
@@ -103,7 +72,6 @@
 			workspaceSymbols.push(symbol);
 		});
 		// );
->>>>>>> 5c9d66d6
 
 		return workspaceSymbols;
 	}
