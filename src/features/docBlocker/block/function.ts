import { Block } from "../block";
import { Doc, DocType } from "../doc";
import { Position } from "vscode";
import { UserFunction, UserFunctionSignature, Argument } from "../../../entities/userFunction";

/**
 * Represents a function code block
 *
 * This is probably going to be the most complicated of all the
 * blocks as function signatures tend to be the most complex and
 * varied
 */
export default class FunctionBlock extends Block {
	protected pattern: RegExp = /^(\s*)(?:\b(?:private|package|public|remote|static|final|abstract|default)\s+)?(?:\b(?:private|package|public|remote|static|final|abstract|default)\s+)?(?:\b(?:[A-Za-z0-9_.$]+)\s+)?function\s+(?:[_$a-zA-Z][$\w]*)\s*(?:\((?:=\s*\{|[^{])*)[{;]/i;

	public constructDoc(): Doc {
		const doc = new Doc(DocType.Function, this.document.uri);

		const positionOffset: number = this.document.offsetAt(this.position);
<<<<<<< HEAD
		const patternMatch: RegExpExecArray = this.pattern.exec(this.suffix);
		if (patternMatch) {
			const declaration: Position = this.document.positionAt(positionOffset + patternMatch[1].length + 1);
			this.component.functions.filter((func: UserFunction) => {
				return func.location.range.contains(declaration);
			}).forEach((func: UserFunction) => {
				func.signatures.forEach((sig: UserFunctionSignature) => {
					sig.parameters.forEach((arg: Argument) => {
						doc.params.push(arg.name);
					});
				});
			});
=======
		const patternMatch: RegExpExecArray | null = this.suffix ? this.pattern.exec(this.suffix) : null;
		if (patternMatch) {
			const declaration: Position = this.document.positionAt(positionOffset + patternMatch[1].length + 1);
			if (this.component) {
				this.component.functions.filter((func: UserFunction) => {
					return func.location ? func.location.range.contains(declaration) : false;
				}).forEach((func: UserFunction) => {
					func.signatures.forEach((sig: UserFunctionSignature) => {
						sig.parameters.forEach((arg: Argument) => {
							doc.params.push(arg.name);
						});
					});
				});
			}
>>>>>>> 5c9d66d6
		}

		return doc;
	}
}<|MERGE_RESOLUTION|>--- conflicted
+++ resolved
@@ -17,20 +17,6 @@
 		const doc = new Doc(DocType.Function, this.document.uri);
 
 		const positionOffset: number = this.document.offsetAt(this.position);
-<<<<<<< HEAD
-		const patternMatch: RegExpExecArray = this.pattern.exec(this.suffix);
-		if (patternMatch) {
-			const declaration: Position = this.document.positionAt(positionOffset + patternMatch[1].length + 1);
-			this.component.functions.filter((func: UserFunction) => {
-				return func.location.range.contains(declaration);
-			}).forEach((func: UserFunction) => {
-				func.signatures.forEach((sig: UserFunctionSignature) => {
-					sig.parameters.forEach((arg: Argument) => {
-						doc.params.push(arg.name);
-					});
-				});
-			});
-=======
 		const patternMatch: RegExpExecArray | null = this.suffix ? this.pattern.exec(this.suffix) : null;
 		if (patternMatch) {
 			const declaration: Position = this.document.positionAt(positionOffset + patternMatch[1].length + 1);
@@ -45,7 +31,6 @@
 					});
 				});
 			}
->>>>>>> 5c9d66d6
 		}
 
 		return doc;
