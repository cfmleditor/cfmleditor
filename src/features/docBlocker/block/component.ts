import { Block } from "../block";
import { Doc, DocType } from "../doc";

export default class Component extends Block {
	protected pattern: RegExp = /^(\s*(?:component|interface))\b[^{]*\{/i;

	public constructDoc(): Doc {
<<<<<<< HEAD
		return new Doc(this.component.isInterface ? DocType.Interface : DocType.Component, this.document.uri);
=======
		return new Doc(this.component && this.component.isInterface ? DocType.Interface : DocType.Component, this.document.uri);
>>>>>>> 5c9d66d6
	}
}<|MERGE_RESOLUTION|>--- conflicted
+++ resolved
@@ -5,10 +5,6 @@
 	protected pattern: RegExp = /^(\s*(?:component|interface))\b[^{]*\{/i;
 
 	public constructDoc(): Doc {
-<<<<<<< HEAD
-		return new Doc(this.component.isInterface ? DocType.Interface : DocType.Component, this.document.uri);
-=======
 		return new Doc(this.component && this.component.isInterface ? DocType.Interface : DocType.Component, this.document.uri);
->>>>>>> 5c9d66d6
 	}
 }