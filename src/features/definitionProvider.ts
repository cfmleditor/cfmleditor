import { DefinitionProvider, TextDocument, Position, CancellationToken, DefinitionLink, Uri, Range, workspace, WorkspaceConfiguration } from "vscode";
import { objectReferencePatterns, ReferencePattern, Component } from "../entities/component";
import { cachedComponentPathToUri, getComponent, searchAllFunctionNames } from "./cachedEntities";
import { Scope, getValidScopesPrefixPattern, getVariableScopePrefixPattern, unscopedPrecedence } from "../entities/scope";
import { UserFunction, UserFunctionSignature, Argument, getLocalVariables, getFunctionFromPrefix } from "../entities/userFunction";
import { Property } from "../entities/property";
import { equalsIgnoreCase } from "../utils/textUtil";
import { Variable, parseVariableAssignments, getApplicationVariables, getServerVariables } from "../entities/variable";
import { DocumentPositionStateContext, getDocumentPositionStateContext } from "../utils/documentUtil";
import { SearchMode } from "../utils/collections";
import { getFunctionSuffixPattern } from "../entities/function";

export default class CFMLDefinitionProvider implements DefinitionProvider {
	/**
	 * Provide the definition of the symbol at the given position in the given document.
	 * @param document The document for which the command was invoked.
	 * @param position The position for which the command was invoked.
	 * @param _token A cancellation token.
	 * @returns
	 */
<<<<<<< HEAD
	public async provideDefinition(document: TextDocument, position: Position, _token: CancellationToken): Promise<DefinitionLink[]> {
=======
	public async provideDefinition(document: TextDocument, position: Position, _token: CancellationToken): Promise<DefinitionLink[] | null> {
>>>>>>> 5c9d66d6
		// console.log("provideDefinition:CFMLDefinitionProvider:" + _token?.isCancellationRequested);

		const cfmlDefinitionSettings: WorkspaceConfiguration = workspace.getConfiguration("cfml.definition", document.uri);
		if (!cfmlDefinitionSettings.get<boolean>("enable", true)) {
			return null;
		}

		const cfmlCompletionSettings: WorkspaceConfiguration = workspace.getConfiguration("cfml.suggest", document.uri);
		const replaceComments = cfmlCompletionSettings.get<boolean>("replaceComments", true);

		const documentPositionStateContext: DocumentPositionStateContext = getDocumentPositionStateContext(document, position, false, replaceComments, _token, false);

		if (documentPositionStateContext.positionInComment) {
			return null;
		}

		const results: DefinitionLink[] = [];

		const docIsCfcFile: boolean = documentPositionStateContext.isCfcFile;
		const docIsCfmFile: boolean = documentPositionStateContext.isCfmFile;
		const documentText: string = documentPositionStateContext.sanitizedDocumentText;
<<<<<<< HEAD
		let wordRange: Range = document.getWordRangeAtPosition(position);
=======
		let wordRange: Range | undefined = document.getWordRangeAtPosition(position);
>>>>>>> 5c9d66d6

		const currentWord: string = documentPositionStateContext.currentWord;
		const lowerCurrentWord: string = currentWord.toLowerCase();
		if (!wordRange) {
			wordRange = new Range(position, position);
		}

		const docPrefix: string = documentPositionStateContext.docPrefix;

		// TODO: These references should ideally be in cachedEntities.
		let referenceMatch: RegExpExecArray | null;
		objectReferencePatterns.map((element: ReferencePattern) => {
			const pattern: RegExp = element.pattern;
			while ((referenceMatch = pattern.exec(documentText))) {
				const path: string = referenceMatch[element.refIndex];
				const offset: number = referenceMatch.index + referenceMatch[0].lastIndexOf(path);
				const pathRange = new Range(
					document.positionAt(offset),
					document.positionAt(offset + path.length)
				);

				if (pathRange.contains(position)) {
<<<<<<< HEAD
					const componentUri: Uri = cachedComponentPathToUri(path, document.uri, _token);
					if (componentUri) {
						const comp: Component = getComponent(componentUri, _token);
=======
					const componentUri: Uri | undefined = cachedComponentPathToUri(path, document.uri, _token);
					if (componentUri) {
						const comp: Component | undefined = getComponent(componentUri, _token);
>>>>>>> 5c9d66d6
						if (comp) {
							results.push({
								originSelectionRange: pathRange,
								targetUri: comp.uri,
								targetRange: comp.declarationRange,
								targetSelectionRange: comp.declarationRange,
							});
						}
					}
				}
			}
		});

		if (docIsCfcFile) {
<<<<<<< HEAD
			const thisComponent: Component = documentPositionStateContext.component;
			if (thisComponent) {
				// Extends
				if (thisComponent.extendsRange && thisComponent.extendsRange.contains(position)) {
					const extendsComp: Component = getComponent(thisComponent.extends, _token);
=======
			const thisComponent: Component | undefined = documentPositionStateContext.component;
			if (thisComponent) {
				// Extends
				if (thisComponent.extendsRange && thisComponent.extendsRange.contains(position)) {
					const extendsComp: Component | undefined = getComponent(thisComponent.extends, _token);
>>>>>>> 5c9d66d6
					if (extendsComp) {
						results.push({
							originSelectionRange: thisComponent.extendsRange,
							targetUri: extendsComp.uri,
							targetRange: extendsComp.declarationRange,
							targetSelectionRange: extendsComp.declarationRange,
						});
					}
				}

				// Implements
				if (thisComponent.implementsRanges) {
					thisComponent.implementsRanges.map((range: Range, idx: number) => {
<<<<<<< HEAD
						if (range && range.contains(position)) {
							const implComp: Component = getComponent(thisComponent.implements[idx], _token);
=======
						if (range && range.contains(position) && thisComponent.implements) {
							const implComp: Component | undefined = getComponent(thisComponent.implements[idx], _token);
>>>>>>> 5c9d66d6
							if (implComp) {
								results.push({
									originSelectionRange: range,
									targetUri: implComp.uri,
									targetRange: implComp.declarationRange,
									targetSelectionRange: implComp.declarationRange,
								});
							}
						}
					});
				}

				// Component functions (related)
				for (const [, func] of thisComponent.functions) {
					// Function return types
					if (func.returnTypeUri && func.returnTypeRange && func.returnTypeRange.contains(position)) {
<<<<<<< HEAD
						const returnTypeComp: Component = getComponent(func.returnTypeUri, _token);
=======
						const returnTypeComp: Component | undefined = getComponent(func.returnTypeUri, _token);
>>>>>>> 5c9d66d6
						if (returnTypeComp) {
							results.push({
								originSelectionRange: func.returnTypeRange,
								targetUri: returnTypeComp.uri,
								targetRange: returnTypeComp.declarationRange,
								targetSelectionRange: returnTypeComp.declarationRange,
							});
						}
					}

					// Argument types
					func.signatures.map((signature: UserFunctionSignature) => {
						const parameters = signature.parameters.filter((arg: Argument) => {
							return arg.dataTypeComponentUri && arg.dataTypeRange && arg.dataTypeRange.contains(position);
						});

						parameters.map((arg: Argument) => {
<<<<<<< HEAD
							const argTypeComp: Component = getComponent(arg.dataTypeComponentUri, _token);
=======
							const argTypeComp: Component | undefined = getComponent(arg.dataTypeComponentUri, _token);
>>>>>>> 5c9d66d6
							if (argTypeComp) {
								results.push({
									originSelectionRange: arg.dataTypeRange,
									targetUri: argTypeComp.uri,
									targetRange: argTypeComp.declarationRange,
									targetSelectionRange: argTypeComp.declarationRange,
								});
							}
						});
					});

					if (func.bodyRange && func.bodyRange.contains(position)) {
						// Local variable uses
						const localVariables = await getLocalVariables(func, documentPositionStateContext, thisComponent.isScript, _token);
						const localVarPrefixPattern = getValidScopesPrefixPattern([Scope.Local], true);
						if (localVarPrefixPattern.test(docPrefix)) {
							localVariables.filter((localVar: Variable) => {
<<<<<<< HEAD
								return position.isAfterOrEqual(localVar.declarationLocation.range.start) && equalsIgnoreCase(localVar.identifier, currentWord);
							}).forEach((localVar: Variable) => {
								results.push({
									targetUri: localVar.declarationLocation.uri,
									targetRange: localVar.declarationLocation.range,
									targetSelectionRange: localVar.declarationLocation.range,
								});
=======
								if (localVar.declarationLocation) {
									return position.isAfterOrEqual(localVar.declarationLocation.range.start) && equalsIgnoreCase(localVar.identifier, currentWord);
								}
								else {
									return false;
								}
							}).forEach((localVar: Variable) => {
								if (localVar.declarationLocation) {
									results.push({
										targetUri: localVar.declarationLocation.uri,
										targetRange: localVar.declarationLocation.range,
										targetSelectionRange: localVar.declarationLocation.range,
									});
								}
>>>>>>> 5c9d66d6
							});
						}

						// Argument uses
						if (results.length === 0) {
							const argumentPrefixPattern = getValidScopesPrefixPattern([Scope.Arguments], true);
							if (argumentPrefixPattern.test(docPrefix)) {
								func.signatures.forEach((signature: UserFunctionSignature) => {
									signature.parameters.filter((arg: Argument) => {
										return equalsIgnoreCase(arg.name, currentWord);
									}).forEach((arg: Argument) => {
<<<<<<< HEAD
										results.push({
											targetUri: thisComponent.uri,
											targetRange: arg.nameRange,
											targetSelectionRange: arg.nameRange,
										});
=======
										if (arg.nameRange) {
											results.push({
												targetUri: thisComponent.uri,
												targetRange: arg.nameRange,
												targetSelectionRange: arg.nameRange,
											});
										}
>>>>>>> 5c9d66d6
									});
								});
							}
						}
					}
				}

				// Component properties (declarations)
				const componentproperties = thisComponent.properties.filter((prop: Property) => {
<<<<<<< HEAD
					return prop.dataTypeComponentUri !== undefined && prop.dataTypeRange.contains(position);
				});

				for (const [, prop] of componentproperties) {
					const dataTypeComp: Component = getComponent(prop.dataTypeComponentUri, _token);
=======
					if (prop.dataTypeRange) {
						return prop.dataTypeComponentUri !== undefined && prop.dataTypeRange.contains(position);
					}
					else {
						return false;
					}
				});

				for (const [, prop] of componentproperties) {
					const dataTypeComp: Component | undefined = getComponent(prop.dataTypeComponentUri, _token);
>>>>>>> 5c9d66d6
					if (dataTypeComp) {
						results.push({
							originSelectionRange: prop.dataTypeRange,
							targetUri: dataTypeComp.uri,
							targetRange: dataTypeComp.declarationRange,
							targetSelectionRange: dataTypeComp.declarationRange,
						});
					}
				}

				// Component variables
				const variablesPrefixPattern = getValidScopesPrefixPattern([Scope.Variables], false);
				if (variablesPrefixPattern.test(docPrefix)) {
					thisComponent.variables.filter((variable: Variable) => {
						return equalsIgnoreCase(variable.identifier, currentWord);
					}).forEach((variable: Variable) => {
<<<<<<< HEAD
						results.push({
							targetUri: variable.declarationLocation.uri,
							targetRange: variable.declarationLocation.range,
							targetSelectionRange: variable.declarationLocation.range,
						});
=======
						if (variable.declarationLocation) {
							results.push({
								targetUri: variable.declarationLocation.uri,
								targetRange: variable.declarationLocation.range,
								targetSelectionRange: variable.declarationLocation.range,
							});
						}
>>>>>>> 5c9d66d6
					});
				}
			}
		}
		else if (docIsCfmFile) {
			const docVariableAssignments: Variable[] = await parseVariableAssignments(documentPositionStateContext, false, undefined, _token);
			const variableScopePrefixPattern: RegExp = getVariableScopePrefixPattern();
<<<<<<< HEAD
			const variableScopePrefixMatch: RegExpExecArray = variableScopePrefixPattern.exec(docPrefix);
=======
			const variableScopePrefixMatch: RegExpExecArray | null = variableScopePrefixPattern.exec(docPrefix);
>>>>>>> 5c9d66d6
			if (variableScopePrefixMatch) {
				const validScope: string = variableScopePrefixMatch[1];
				let currentScope: Scope;
				if (validScope) {
					currentScope = Scope.valueOf(validScope);
				}

				docVariableAssignments.filter((variable: Variable) => {
					if (!equalsIgnoreCase(variable.identifier, currentWord)) {
						return false;
					}

					if (currentScope) {
						return (variable.scope === currentScope || (variable.scope === Scope.Unknown && unscopedPrecedence.includes(currentScope)));
					}

					return (unscopedPrecedence.includes(variable.scope) || variable.scope === Scope.Unknown);
				}).forEach((variable: Variable) => {
<<<<<<< HEAD
					results.push({
						targetUri: variable.declarationLocation.uri,
						targetRange: variable.declarationLocation.range,
						targetSelectionRange: variable.declarationLocation.range,
					});
=======
					if (variable.declarationLocation) {
						results.push({
							targetUri: variable.declarationLocation.uri,
							targetRange: variable.declarationLocation.range,
							targetSelectionRange: variable.declarationLocation.range,
						});
					}
>>>>>>> 5c9d66d6
				});
			}
		}

		// User function
<<<<<<< HEAD
		const userFunc: UserFunction = await getFunctionFromPrefix(documentPositionStateContext, lowerCurrentWord, undefined, _token);
		if (userFunc) {
			results.push({
				targetUri: userFunc.location.uri,
				targetRange: userFunc.nameRange, // TODO: userFunc.location.range
				targetSelectionRange: userFunc.nameRange,
			});
=======
		const userFunc: UserFunction | undefined = await getFunctionFromPrefix(documentPositionStateContext, lowerCurrentWord, undefined, _token);
		if (userFunc) {
			if (userFunc.location && userFunc.nameRange) {
				results.push({
					targetUri: userFunc.location.uri,
					targetRange: userFunc.nameRange, // TODO: userFunc.location.range
					targetSelectionRange: userFunc.nameRange,
				});
			}
>>>>>>> 5c9d66d6
		}

		// Application variables
		const applicationVariablesPrefixPattern = getValidScopesPrefixPattern([Scope.Application, Scope.Session, Scope.Request], false);
<<<<<<< HEAD
		const variableScopePrefixMatch: RegExpExecArray = applicationVariablesPrefixPattern.exec(docPrefix);
=======
		const variableScopePrefixMatch: RegExpExecArray | null = applicationVariablesPrefixPattern.exec(docPrefix);
>>>>>>> 5c9d66d6
		if (variableScopePrefixMatch) {
			const currentScope: string = Scope.valueOf(variableScopePrefixMatch[1]);

			const applicationDocVariables: Variable[] = await getApplicationVariables(document.uri);
			applicationDocVariables.filter((variable: Variable) => {
				return variable.scope === currentScope && equalsIgnoreCase(variable.identifier, currentWord);
			}).forEach((variable: Variable) => {
<<<<<<< HEAD
				results.push({
					targetUri: variable.declarationLocation.uri,
					targetRange: variable.declarationLocation.range,
					targetSelectionRange: variable.declarationLocation.range,
				});
=======
				if (variable.declarationLocation) {
					results.push({
						targetUri: variable.declarationLocation.uri,
						targetRange: variable.declarationLocation.range,
						targetSelectionRange: variable.declarationLocation.range,
					});
				}
>>>>>>> 5c9d66d6
			});
		}

		// Server variables
		const serverVariablesPrefixPattern = getValidScopesPrefixPattern([Scope.Server], false);
		if (serverVariablesPrefixPattern.test(docPrefix)) {
			const serverDocVariables: Variable[] = getServerVariables(document.uri, _token);
			serverDocVariables.filter((variable: Variable) => {
				return variable.scope === Scope.Server && equalsIgnoreCase(variable.identifier, currentWord);
			}).forEach((variable: Variable) => {
<<<<<<< HEAD
				results.push({
					targetUri: variable.declarationLocation.uri,
					targetRange: variable.declarationLocation.range,
					targetSelectionRange: variable.declarationLocation.range,
				});
=======
				if (variable.declarationLocation) {
					results.push({
						targetUri: variable.declarationLocation.uri,
						targetRange: variable.declarationLocation.range,
						targetSelectionRange: variable.declarationLocation.range,
					});
				}
>>>>>>> 5c9d66d6
			});
		}

		// Search for function by name
		if (results.length === 0 && documentPositionStateContext.isContinuingExpression && cfmlDefinitionSettings.get<boolean>("userFunctions.search.enable", false)) {
			const wordSuffix: string = documentText.slice(document.offsetAt(wordRange.end), documentText.length);
			const functionSuffixPattern: RegExp = getFunctionSuffixPattern();
			if (functionSuffixPattern.test(wordSuffix)) {
				const functionSearchResults = searchAllFunctionNames(lowerCurrentWord, SearchMode.EqualTo);
				functionSearchResults.forEach((userFunc: UserFunction) => {
<<<<<<< HEAD
					results.push({
						targetUri: userFunc.location.uri,
						targetRange: userFunc.nameRange, // TODO: userFunc.location.range
						targetSelectionRange: userFunc.nameRange,
					});
=======
					if (userFunc.location && userFunc.nameRange) {
						results.push({
							targetUri: userFunc.location.uri,
							targetRange: userFunc.nameRange, // TODO: userFunc.location.range
							targetSelectionRange: userFunc.nameRange,
						});
					}
>>>>>>> 5c9d66d6
				});
			}
		}

		return results;
	}
}<|MERGE_RESOLUTION|>--- conflicted
+++ resolved
@@ -18,11 +18,7 @@
 	 * @param _token A cancellation token.
 	 * @returns
 	 */
-<<<<<<< HEAD
-	public async provideDefinition(document: TextDocument, position: Position, _token: CancellationToken): Promise<DefinitionLink[]> {
-=======
 	public async provideDefinition(document: TextDocument, position: Position, _token: CancellationToken): Promise<DefinitionLink[] | null> {
->>>>>>> 5c9d66d6
 		// console.log("provideDefinition:CFMLDefinitionProvider:" + _token?.isCancellationRequested);
 
 		const cfmlDefinitionSettings: WorkspaceConfiguration = workspace.getConfiguration("cfml.definition", document.uri);
@@ -44,11 +40,7 @@
 		const docIsCfcFile: boolean = documentPositionStateContext.isCfcFile;
 		const docIsCfmFile: boolean = documentPositionStateContext.isCfmFile;
 		const documentText: string = documentPositionStateContext.sanitizedDocumentText;
-<<<<<<< HEAD
-		let wordRange: Range = document.getWordRangeAtPosition(position);
-=======
 		let wordRange: Range | undefined = document.getWordRangeAtPosition(position);
->>>>>>> 5c9d66d6
 
 		const currentWord: string = documentPositionStateContext.currentWord;
 		const lowerCurrentWord: string = currentWord.toLowerCase();
@@ -71,15 +63,9 @@
 				);
 
 				if (pathRange.contains(position)) {
-<<<<<<< HEAD
-					const componentUri: Uri = cachedComponentPathToUri(path, document.uri, _token);
-					if (componentUri) {
-						const comp: Component = getComponent(componentUri, _token);
-=======
 					const componentUri: Uri | undefined = cachedComponentPathToUri(path, document.uri, _token);
 					if (componentUri) {
 						const comp: Component | undefined = getComponent(componentUri, _token);
->>>>>>> 5c9d66d6
 						if (comp) {
 							results.push({
 								originSelectionRange: pathRange,
@@ -94,19 +80,11 @@
 		});
 
 		if (docIsCfcFile) {
-<<<<<<< HEAD
-			const thisComponent: Component = documentPositionStateContext.component;
-			if (thisComponent) {
-				// Extends
-				if (thisComponent.extendsRange && thisComponent.extendsRange.contains(position)) {
-					const extendsComp: Component = getComponent(thisComponent.extends, _token);
-=======
 			const thisComponent: Component | undefined = documentPositionStateContext.component;
 			if (thisComponent) {
 				// Extends
 				if (thisComponent.extendsRange && thisComponent.extendsRange.contains(position)) {
 					const extendsComp: Component | undefined = getComponent(thisComponent.extends, _token);
->>>>>>> 5c9d66d6
 					if (extendsComp) {
 						results.push({
 							originSelectionRange: thisComponent.extendsRange,
@@ -120,13 +98,8 @@
 				// Implements
 				if (thisComponent.implementsRanges) {
 					thisComponent.implementsRanges.map((range: Range, idx: number) => {
-<<<<<<< HEAD
-						if (range && range.contains(position)) {
-							const implComp: Component = getComponent(thisComponent.implements[idx], _token);
-=======
 						if (range && range.contains(position) && thisComponent.implements) {
 							const implComp: Component | undefined = getComponent(thisComponent.implements[idx], _token);
->>>>>>> 5c9d66d6
 							if (implComp) {
 								results.push({
 									originSelectionRange: range,
@@ -143,11 +116,7 @@
 				for (const [, func] of thisComponent.functions) {
 					// Function return types
 					if (func.returnTypeUri && func.returnTypeRange && func.returnTypeRange.contains(position)) {
-<<<<<<< HEAD
-						const returnTypeComp: Component = getComponent(func.returnTypeUri, _token);
-=======
 						const returnTypeComp: Component | undefined = getComponent(func.returnTypeUri, _token);
->>>>>>> 5c9d66d6
 						if (returnTypeComp) {
 							results.push({
 								originSelectionRange: func.returnTypeRange,
@@ -165,11 +134,7 @@
 						});
 
 						parameters.map((arg: Argument) => {
-<<<<<<< HEAD
-							const argTypeComp: Component = getComponent(arg.dataTypeComponentUri, _token);
-=======
 							const argTypeComp: Component | undefined = getComponent(arg.dataTypeComponentUri, _token);
->>>>>>> 5c9d66d6
 							if (argTypeComp) {
 								results.push({
 									originSelectionRange: arg.dataTypeRange,
@@ -187,15 +152,6 @@
 						const localVarPrefixPattern = getValidScopesPrefixPattern([Scope.Local], true);
 						if (localVarPrefixPattern.test(docPrefix)) {
 							localVariables.filter((localVar: Variable) => {
-<<<<<<< HEAD
-								return position.isAfterOrEqual(localVar.declarationLocation.range.start) && equalsIgnoreCase(localVar.identifier, currentWord);
-							}).forEach((localVar: Variable) => {
-								results.push({
-									targetUri: localVar.declarationLocation.uri,
-									targetRange: localVar.declarationLocation.range,
-									targetSelectionRange: localVar.declarationLocation.range,
-								});
-=======
 								if (localVar.declarationLocation) {
 									return position.isAfterOrEqual(localVar.declarationLocation.range.start) && equalsIgnoreCase(localVar.identifier, currentWord);
 								}
@@ -210,7 +166,6 @@
 										targetSelectionRange: localVar.declarationLocation.range,
 									});
 								}
->>>>>>> 5c9d66d6
 							});
 						}
 
@@ -222,13 +177,6 @@
 									signature.parameters.filter((arg: Argument) => {
 										return equalsIgnoreCase(arg.name, currentWord);
 									}).forEach((arg: Argument) => {
-<<<<<<< HEAD
-										results.push({
-											targetUri: thisComponent.uri,
-											targetRange: arg.nameRange,
-											targetSelectionRange: arg.nameRange,
-										});
-=======
 										if (arg.nameRange) {
 											results.push({
 												targetUri: thisComponent.uri,
@@ -236,7 +184,6 @@
 												targetSelectionRange: arg.nameRange,
 											});
 										}
->>>>>>> 5c9d66d6
 									});
 								});
 							}
@@ -246,13 +193,6 @@
 
 				// Component properties (declarations)
 				const componentproperties = thisComponent.properties.filter((prop: Property) => {
-<<<<<<< HEAD
-					return prop.dataTypeComponentUri !== undefined && prop.dataTypeRange.contains(position);
-				});
-
-				for (const [, prop] of componentproperties) {
-					const dataTypeComp: Component = getComponent(prop.dataTypeComponentUri, _token);
-=======
 					if (prop.dataTypeRange) {
 						return prop.dataTypeComponentUri !== undefined && prop.dataTypeRange.contains(position);
 					}
@@ -263,7 +203,6 @@
 
 				for (const [, prop] of componentproperties) {
 					const dataTypeComp: Component | undefined = getComponent(prop.dataTypeComponentUri, _token);
->>>>>>> 5c9d66d6
 					if (dataTypeComp) {
 						results.push({
 							originSelectionRange: prop.dataTypeRange,
@@ -280,13 +219,6 @@
 					thisComponent.variables.filter((variable: Variable) => {
 						return equalsIgnoreCase(variable.identifier, currentWord);
 					}).forEach((variable: Variable) => {
-<<<<<<< HEAD
-						results.push({
-							targetUri: variable.declarationLocation.uri,
-							targetRange: variable.declarationLocation.range,
-							targetSelectionRange: variable.declarationLocation.range,
-						});
-=======
 						if (variable.declarationLocation) {
 							results.push({
 								targetUri: variable.declarationLocation.uri,
@@ -294,7 +226,6 @@
 								targetSelectionRange: variable.declarationLocation.range,
 							});
 						}
->>>>>>> 5c9d66d6
 					});
 				}
 			}
@@ -302,11 +233,7 @@
 		else if (docIsCfmFile) {
 			const docVariableAssignments: Variable[] = await parseVariableAssignments(documentPositionStateContext, false, undefined, _token);
 			const variableScopePrefixPattern: RegExp = getVariableScopePrefixPattern();
-<<<<<<< HEAD
-			const variableScopePrefixMatch: RegExpExecArray = variableScopePrefixPattern.exec(docPrefix);
-=======
 			const variableScopePrefixMatch: RegExpExecArray | null = variableScopePrefixPattern.exec(docPrefix);
->>>>>>> 5c9d66d6
 			if (variableScopePrefixMatch) {
 				const validScope: string = variableScopePrefixMatch[1];
 				let currentScope: Scope;
@@ -325,13 +252,6 @@
 
 					return (unscopedPrecedence.includes(variable.scope) || variable.scope === Scope.Unknown);
 				}).forEach((variable: Variable) => {
-<<<<<<< HEAD
-					results.push({
-						targetUri: variable.declarationLocation.uri,
-						targetRange: variable.declarationLocation.range,
-						targetSelectionRange: variable.declarationLocation.range,
-					});
-=======
 					if (variable.declarationLocation) {
 						results.push({
 							targetUri: variable.declarationLocation.uri,
@@ -339,21 +259,11 @@
 							targetSelectionRange: variable.declarationLocation.range,
 						});
 					}
->>>>>>> 5c9d66d6
 				});
 			}
 		}
 
 		// User function
-<<<<<<< HEAD
-		const userFunc: UserFunction = await getFunctionFromPrefix(documentPositionStateContext, lowerCurrentWord, undefined, _token);
-		if (userFunc) {
-			results.push({
-				targetUri: userFunc.location.uri,
-				targetRange: userFunc.nameRange, // TODO: userFunc.location.range
-				targetSelectionRange: userFunc.nameRange,
-			});
-=======
 		const userFunc: UserFunction | undefined = await getFunctionFromPrefix(documentPositionStateContext, lowerCurrentWord, undefined, _token);
 		if (userFunc) {
 			if (userFunc.location && userFunc.nameRange) {
@@ -363,16 +273,11 @@
 					targetSelectionRange: userFunc.nameRange,
 				});
 			}
->>>>>>> 5c9d66d6
 		}
 
 		// Application variables
 		const applicationVariablesPrefixPattern = getValidScopesPrefixPattern([Scope.Application, Scope.Session, Scope.Request], false);
-<<<<<<< HEAD
-		const variableScopePrefixMatch: RegExpExecArray = applicationVariablesPrefixPattern.exec(docPrefix);
-=======
 		const variableScopePrefixMatch: RegExpExecArray | null = applicationVariablesPrefixPattern.exec(docPrefix);
->>>>>>> 5c9d66d6
 		if (variableScopePrefixMatch) {
 			const currentScope: string = Scope.valueOf(variableScopePrefixMatch[1]);
 
@@ -380,13 +285,6 @@
 			applicationDocVariables.filter((variable: Variable) => {
 				return variable.scope === currentScope && equalsIgnoreCase(variable.identifier, currentWord);
 			}).forEach((variable: Variable) => {
-<<<<<<< HEAD
-				results.push({
-					targetUri: variable.declarationLocation.uri,
-					targetRange: variable.declarationLocation.range,
-					targetSelectionRange: variable.declarationLocation.range,
-				});
-=======
 				if (variable.declarationLocation) {
 					results.push({
 						targetUri: variable.declarationLocation.uri,
@@ -394,7 +292,6 @@
 						targetSelectionRange: variable.declarationLocation.range,
 					});
 				}
->>>>>>> 5c9d66d6
 			});
 		}
 
@@ -405,13 +302,6 @@
 			serverDocVariables.filter((variable: Variable) => {
 				return variable.scope === Scope.Server && equalsIgnoreCase(variable.identifier, currentWord);
 			}).forEach((variable: Variable) => {
-<<<<<<< HEAD
-				results.push({
-					targetUri: variable.declarationLocation.uri,
-					targetRange: variable.declarationLocation.range,
-					targetSelectionRange: variable.declarationLocation.range,
-				});
-=======
 				if (variable.declarationLocation) {
 					results.push({
 						targetUri: variable.declarationLocation.uri,
@@ -419,7 +309,6 @@
 						targetSelectionRange: variable.declarationLocation.range,
 					});
 				}
->>>>>>> 5c9d66d6
 			});
 		}
 
@@ -430,13 +319,6 @@
 			if (functionSuffixPattern.test(wordSuffix)) {
 				const functionSearchResults = searchAllFunctionNames(lowerCurrentWord, SearchMode.EqualTo);
 				functionSearchResults.forEach((userFunc: UserFunction) => {
-<<<<<<< HEAD
-					results.push({
-						targetUri: userFunc.location.uri,
-						targetRange: userFunc.nameRange, // TODO: userFunc.location.range
-						targetSelectionRange: userFunc.nameRange,
-					});
-=======
 					if (userFunc.location && userFunc.nameRange) {
 						results.push({
 							targetUri: userFunc.location.uri,
@@ -444,7 +326,6 @@
 							targetSelectionRange: userFunc.nameRange,
 						});
 					}
->>>>>>> 5c9d66d6
 				});
 			}
 		}
