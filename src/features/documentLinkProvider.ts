--- conflicted
+++ resolved
@@ -41,11 +41,7 @@
 				const linkStart: Position = document.positionAt(offset);
 				const linkEnd: Position = document.positionAt(offset + link.length);
 				try {
-<<<<<<< HEAD
-					const target: Uri = await this.resolveLink(document, link);
-=======
 					const target: Uri | undefined = await this.resolveLink(document, link);
->>>>>>> 5c9d66d6
 					if (target) {
 						results.push(
 							new DocumentLink(
@@ -93,17 +89,10 @@
 		// Check for relative local file
 		let linkPath: string = link.split(/[?#]/)[0];
 		linkPath = linkPath.replace(/\\/, "/");
-<<<<<<< HEAD
-		let resourcePath: Uri;
-		if (linkPath && linkPath[0] === "/") {
-			// Relative to root
-			const root: WorkspaceFolder = workspace.getWorkspaceFolder(document.uri);
-=======
 		let resourcePath: Uri | undefined;
 		if (linkPath && linkPath[0] === "/") {
 			// Relative to root
 			const root: WorkspaceFolder | undefined = workspace.getWorkspaceFolder(document.uri);
->>>>>>> 5c9d66d6
 			if (root) {
 				resourcePath = Uri.joinPath(root.uri, linkPath);
 			}
