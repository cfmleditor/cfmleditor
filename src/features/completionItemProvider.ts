import { CancellationToken, Command, CompletionContext, CompletionItem, CompletionItemKind, CompletionItemProvider, FileType, Position, Range, SnippetString, TextDocument, Uri, workspace, WorkspaceConfiguration } from "vscode";
import { AttributeQuoteType, Attributes, IncludeAttributesCustom, IncludeAttributesSetType, parseAttributes, VALUE_PATTERN } from "../entities/attribute";
import { CatchInfo, catchProperties, CatchPropertyDetails, parseCatches } from "../entities/catch";
import { cgiVariables } from "../entities/cgi";
import { Component, COMPONENT_EXT, componentDottedPathPrefix, componentExtendsPathPrefix, isInComponentHead, isSubcomponentOrEqual } from "../entities/component";
import { IPropertyData, IAtDirectiveData } from "../entities/css/cssLanguageTypes";
import { cssDataManager, getEntryDescription as getCSSEntryDescription, cssWordRegex } from "../entities/css/languageFacts";
import { DataType } from "../entities/dataType";
import { constructSyntaxString } from "../entities/function";
import { constructAttributeSnippet, constructTagSnippet, GlobalFunction, GlobalFunctions, GlobalMemberFunction, GlobalMemberFunctions, GlobalTag, GlobalTags, globalTagSyntaxToScript } from "../entities/globals";
import { IAttributeData as HTMLAttributeData, IValueData as HTMLValueData } from "../entities/html/htmlLanguageTypes";
import { constructHTMLAttributeSnippet } from "../entities/html/htmlTag";
import { getAttribute, htmlDataProvider, isKnownTag as isKnownHTMLTag } from "../entities/html/languageFacts";
import { KeywordDetails, keywords } from "../entities/keyword";
import { Parameter } from "../entities/parameter";
import { isQuery, queryObjectProperties } from "../entities/query";
import { getValidScopesPrefixPattern, getVariableScopePrefixPattern, Scope, scopes, unscopedPrecedence } from "../entities/scope";
import { Signature } from "../entities/signature";
import { ComponentPathAttributes, expressionCfmlTags, getCfScriptTagAttributePattern, getCfTagAttributePattern, getComponentPathAttributes, getTagAttributePattern, getTagPrefixPattern } from "../entities/tag";
import { Access, parseScriptFunctions, parseTagFunctions, UserFunction } from "../entities/userFunction";
import { collectDocumentVariableAssignments, getApplicationVariables, getBestMatchingVariable, getMatchingVariables, getServerVariables, getVariableExpressionPrefixPattern, getVariablePrefixPattern, getVariableTypeString, usesConstantConvention, Variable } from "../entities/variable";
import { CFMLEngine } from "../utils/cfdocs/cfmlEngine";
import { MyMap, MySet } from "../utils/collections";
import { getCfScriptRanges, isInCss, isInRanges } from "../utils/contextUtil";
import { DocumentPositionStateContext, getDocumentPositionStateContext } from "../utils/documentUtil";
import { CFMLMapping, filterComponents, filterDirectories, resolveDottedPaths, resolveRootPath, resolveBaseName } from "../utils/fileUtil";
import { equalsIgnoreCase, escapeMarkdown, textToMarkdownString } from "../utils/textUtil";
import { getAllCustomSnippets, getAllGlobalFunctions, getAllGlobalMemberFunctions, getAllGlobalTags, getComponent, getGlobalTag } from "./cachedEntities";
import { Snippet, Snippets } from "../entities/snippet";
import { Utils } from "vscode-uri";

// eslint-disable-next-line @typescript-eslint/no-require-imports
const snippets: Snippets = require("../../snippets/snippets.json");

const triggerCompletionCommand: Command = {
	title: "Trigger Suggest",
	command: "editor.action.triggerSuggest",
};

export interface CompletionEntry {
	detail?: string;
	description?: string;
}

/**
 * Tests whether the word being completed matches a given suggestion
 * @param word The word being completed
 * @param suggestion A completion candidate to test
 * @returns
 */
function matches(word: string, suggestion: string): boolean {
	return word.length === 0 || (suggestion.length >= word.length && equalsIgnoreCase(suggestion.substr(0, word.length), word));
}

/**
 * Creates a completion proposal
 * @param name The proposal name
 * @param kind The proposal kind
 * @param entry Additional proposal info
 * @param sortPrefix A string to prefix for sorting proposals
 * @returns
 */
function createNewProposal(name: string, kind: CompletionItemKind, entry?: CompletionEntry, sortPrefix?: string): CompletionItem {
	const proposal: CompletionItem = new CompletionItem(name, kind);
	if (entry) {
		if (entry.detail) {
			proposal.detail = entry.detail;
		}
		if (entry.description) {
			proposal.documentation = textToMarkdownString(entry.description);
		}
	}
	if (sortPrefix) {
		proposal.sortText = `${sortPrefix}${name}`;
	}

	return proposal;
}

interface CompletionState extends DocumentPositionStateContext {
	completionContext: CompletionContext;
	cfmlCompletionSettings: WorkspaceConfiguration;
	currentWordMatches: (name: string) => boolean;
}

export default class CFMLCompletionItemProvider implements CompletionItemProvider {
	/**
	 * Provide completion items for the given position and document.
	 * @param document The document in which the command was invoked.
	 * @param position The position at which the command was invoked.
	 * @param _token A cancellation token.
	 * @param context How the completion was triggered.
	 * @returns
	 */
	public async provideCompletionItems(document: TextDocument, position: Position, _token: CancellationToken, context: CompletionContext): Promise<CompletionItem[] | undefined> {
		// console.log("provideWorkspaceSymbols:CFMLCompletionItemProvider" + _token?.isCancellationRequested);

		let result: CompletionItem[] = [];

		const documentUri: Uri = document.uri;

		const cfmlCompletionSettings: WorkspaceConfiguration = workspace.getConfiguration("cfml.suggest", documentUri);
		const shouldProvideCompletions = cfmlCompletionSettings.get<boolean>("enable", true);
		const replaceComments = cfmlCompletionSettings.get<boolean>("replaceComments", true);

		if (!shouldProvideCompletions) {
			return result;
		}

		if (_token && _token.isCancellationRequested) {
			return undefined;
		}

		const cfscriptRanges: Range[] = getCfScriptRanges(document, undefined, _token);

		const documentPositionStateContext: DocumentPositionStateContext = getDocumentPositionStateContext(document, position, false, replaceComments, _token, false);

<<<<<<< HEAD
		const currentWordMatches = (name: string): boolean => {
			return matches(documentPositionStateContext.currentWord, name);
=======
		const currentWordMatches = (name: string | undefined): boolean => {
			if (name) {
				return matches(documentPositionStateContext.currentWord, name);
			}
			else {
				return false;
			}
>>>>>>> 5c9d66d6
		};

		const completionState: CompletionState = Object.assign(documentPositionStateContext,
			{
				completionContext: context,
				cfmlCompletionSettings: cfmlCompletionSettings,
				currentWordMatches: currentWordMatches,
			}
		);

		const userEngine: CFMLEngine = completionState.userEngine;
		const docIsCfmFile: boolean = completionState.isCfmFile;
		const docIsCfcFile: boolean = completionState.isCfcFile;
<<<<<<< HEAD
		const thisComponent: Component = completionState.component;
=======
		const thisComponent: Component | undefined = completionState.component;
>>>>>>> 5c9d66d6
		const positionIsCfScript: boolean = completionState.positionIsScript;
		const docPrefix: string = completionState.docPrefix;
		const isContinuingExpression: boolean = completionState.isContinuingExpression;

		if (completionState.positionInComment) {
			return result;
		}

		if (_token && _token.isCancellationRequested) {
			return undefined;
		}

		// Global tag attributes
		if (!positionIsCfScript || userEngine.supportsScriptTags()) {
			const ignoredTags: string[] = expressionCfmlTags;
			const cfTagAttributePattern: RegExp = positionIsCfScript ? getCfScriptTagAttributePattern() : getCfTagAttributePattern();
<<<<<<< HEAD
			const cfTagAttributeMatch: RegExpExecArray = cfTagAttributePattern.exec(docPrefix);
=======
			const cfTagAttributeMatch: RegExpExecArray | null = cfTagAttributePattern.exec(docPrefix);
>>>>>>> 5c9d66d6
			if (cfTagAttributeMatch) {
				const cfTagAttributeMatchOffset: number = cfTagAttributeMatch.index;
				const tagAttributePrefix: string = cfTagAttributeMatch[1];
				const tagAttributeStartOffset: number = cfTagAttributeMatchOffset + tagAttributePrefix.length;
				const tagName: string = cfTagAttributeMatch[2];
				const tagAttributesLength: number = cfTagAttributeMatch[3].length;
<<<<<<< HEAD
				const globalTag: GlobalTag = getGlobalTag(tagName);
				if (globalTag && !ignoredTags.includes(globalTag.name)) {
					const attributeValueMatch: RegExpExecArray = VALUE_PATTERN.exec(docPrefix);
=======
				const globalTag: GlobalTag | undefined = getGlobalTag(tagName);
				if (globalTag && globalTag.name && !ignoredTags.includes(globalTag.name)) {
					const attributeValueMatch: RegExpExecArray | null = VALUE_PATTERN.exec(docPrefix);
>>>>>>> 5c9d66d6
					if (attributeValueMatch) {
						const attributeName: string = attributeValueMatch[1];
						const currentValue: string = attributeValueMatch[3] !== undefined ? attributeValueMatch[3] : attributeValueMatch[4];

						const attributeDocs: MyMap<string, Parameter> = new MyMap<string, Parameter>();
						globalTag.signatures.forEach((sig: Signature) => {
							sig.parameters.forEach((param: Parameter) => {
								attributeDocs.set(param.name.toLowerCase(), param);
							});
						});

						const attributeValueCompletions: CompletionItem[] = await getGlobalTagAttributeValueCompletions(completionState, globalTag, attributeName, currentValue);
						if (attributeValueCompletions.length > 0) {
							return attributeValueCompletions;
						}
					}
					else {
						return getGlobalTagAttributeCompletions(completionState, globalTag, tagAttributeStartOffset, tagAttributesLength);
					}
				}
			}
		}

		if (_token && _token.isCancellationRequested) {
			return undefined;
		}

		// TODO: Global function attributes in CF2018+ and Lucee (don't return)

		// HTML tag attributes
		if (!positionIsCfScript) {
			const tagAttributePattern: RegExp = getTagAttributePattern();
<<<<<<< HEAD
			const tagAttributeMatch: RegExpExecArray = tagAttributePattern.exec(docPrefix);
=======
			const tagAttributeMatch: RegExpExecArray | null = tagAttributePattern.exec(docPrefix);
>>>>>>> 5c9d66d6
			if (tagAttributeMatch) {
				const tagAttributeMatchOffset: number = tagAttributeMatch.index;
				const tagAttributePrefix: string = tagAttributeMatch[1];
				const tagAttributeStartOffset: number = tagAttributeMatchOffset + tagAttributePrefix.length;
				const tagName: string = tagAttributeMatch[2].toLowerCase();
				const tagAttributesLength: number = tagAttributeMatch[3].length;
				if (isKnownHTMLTag(tagName)) {
<<<<<<< HEAD
					const attributeValueMatch: RegExpExecArray = VALUE_PATTERN.exec(docPrefix);
=======
					const attributeValueMatch: RegExpExecArray | null = VALUE_PATTERN.exec(docPrefix);
>>>>>>> 5c9d66d6
					if (attributeValueMatch) {
						const attributeName: string = attributeValueMatch[1].toLowerCase();
						const currentValue: string = attributeValueMatch[3] !== undefined ? attributeValueMatch[3] : attributeValueMatch[4];
						const attributeValueCompletions: CompletionItem[] = getHTMLTagAttributeValueCompletions(tagName, attributeName, currentValue);
						if (attributeValueCompletions.length > 0) {
							return attributeValueCompletions;
						}
					}
					else {
						return getHTMLTagAttributeCompletions(completionState, tagName, tagAttributeStartOffset, tagAttributesLength);
					}
				}
			}
		}

		if (_token && _token.isCancellationRequested) {
			return undefined;
		}

		if (docIsCfcFile && isInComponentHead(documentPositionStateContext)) {
			// extends and implements path completion. does not apply to docblock
<<<<<<< HEAD
			const componentDottedPathMatch: RegExpExecArray = componentExtendsPathPrefix.exec(docPrefix);
=======
			const componentDottedPathMatch: RegExpExecArray | null = componentExtendsPathPrefix.exec(docPrefix);
>>>>>>> 5c9d66d6
			if (componentDottedPathMatch) {
				const componentDottedPath: string = componentDottedPathMatch[3];
				const parentDottedPath: string = componentDottedPath.split(".").slice(0, -1).join(".");

				return getDottedPathCompletions(completionState, parentDottedPath);
			}
		}

		if (_token && _token.isCancellationRequested) {
			return undefined;
		}

		// Snippets
		const shouldProvideSnippetItems = cfmlCompletionSettings.get<boolean>("snippets.enable", true);
		if (shouldProvideSnippetItems && !isContinuingExpression) {
			const excludedSnippetItems = cfmlCompletionSettings.get<string[]>("snippets.exclude", []);
			const snippetCompletions: CompletionItem[] = getStandardSnippetCompletions(completionState, excludedSnippetItems);

			result = result.concat(snippetCompletions);
		}

		if (_token && _token.isCancellationRequested) {
			return undefined;
		}

		// Assigned document variables
		let allVariableAssignments: Variable[] = await collectDocumentVariableAssignments(documentPositionStateContext, _token);

		if (_token && _token.isCancellationRequested) {
			return undefined;
		}
		// TODO: Add struct keys?

		// Application variables
		const applicationDocVariables: Variable[] = await getApplicationVariables(documentUri);
		allVariableAssignments = allVariableAssignments.concat(applicationDocVariables.filter((variable: Variable) => {
			return getMatchingVariables(allVariableAssignments, variable.identifier, variable.scope).length === 0;
		}));

		if (_token && _token.isCancellationRequested) {
			return undefined;
		}

		// Server variables
		const serverDocVariables: Variable[] = getServerVariables(documentUri, _token);
		allVariableAssignments = allVariableAssignments.concat(serverDocVariables.filter((variable: Variable) => {
			return getMatchingVariables(allVariableAssignments, variable.identifier, variable.scope).length === 0;
		}));

		if (_token && _token.isCancellationRequested) {
			return undefined;
		}

		// Variable completions
		result = result.concat(getVariableCompletions(completionState, allVariableAssignments));

		if (_token && _token.isCancellationRequested) {
			return undefined;
		}

		// Catch variable
		const catchInfoArr: CatchInfo[] = parseCatches(documentPositionStateContext, documentPositionStateContext.docIsScript, undefined, _token);
		const applicableCatches: CatchInfo[] = catchInfoArr.filter((catchInfo: CatchInfo) => {
			return catchInfo.bodyRange.contains(position);
		});

		if (_token && _token.isCancellationRequested) {
			return undefined;
		}

		if (applicableCatches.length > 0) {
<<<<<<< HEAD
			const closestCatch: CatchInfo = applicableCatches.pop();
			if (!isContinuingExpression && currentWordMatches(closestCatch.variableName)) {
=======
			const closestCatch: CatchInfo | undefined = applicableCatches.pop();
			if (closestCatch && !isContinuingExpression && closestCatch.variableName && currentWordMatches(closestCatch.variableName)) {
>>>>>>> 5c9d66d6
				result.push(createNewProposal(
					closestCatch.variableName,
					CompletionItemKind.Struct,
					{
						detail: closestCatch.variableName,
						description: "A structure that contains information about the exception",
					}
				));
			}

			if (_token && _token.isCancellationRequested) {
				return undefined;
			}

<<<<<<< HEAD
			if (getVariablePrefixPattern(closestCatch.variableName).test(docPrefix)) {
				for (const propName in catchProperties) {
					const catchProp: CatchPropertyDetails = catchProperties[propName];
					const catchType: string = closestCatch.type.toLowerCase();
=======
			if (closestCatch && closestCatch.variableName && getVariablePrefixPattern(closestCatch.variableName).test(docPrefix)) {
				for (const propName in catchProperties) {
					const catchProp: CatchPropertyDetails = catchProperties[propName];
					const catchType: string = closestCatch.type ? closestCatch.type.toLowerCase() : "any";
>>>>>>> 5c9d66d6
					if (currentWordMatches(propName) && (catchType === "any" || catchProp.appliesToTypes === undefined || catchProp.appliesToTypes.includes(catchType))) {
						result.push(createNewProposal(propName, CompletionItemKind.Property, catchProp));
					}
				}
			}

			if (_token && _token.isCancellationRequested) {
				return undefined;
			}

			// TODO: rethrow
		}

		if (_token && _token.isCancellationRequested) {
			return undefined;
		}

		// CGI variables
		if (getValidScopesPrefixPattern([Scope.CGI], false).test(docPrefix)) {
			for (const name in cgiVariables) {
				if (currentWordMatches(name)) {
					result.push(createNewProposal(name, CompletionItemKind.Property, cgiVariables[name]));
				}
			}
		}

		if (_token && _token.isCancellationRequested) {
			return undefined;
		}

		// Document user functions
		if (docIsCfmFile) {
			if (getValidScopesPrefixPattern([Scope.Variables], true).test(docPrefix)) {
				const tagFunctions: UserFunction[] = await parseTagFunctions(documentPositionStateContext, _token);
				const scriptFunctions: UserFunction[] = await parseScriptFunctions(documentPositionStateContext, _token);
				const allTemplateFunctions: UserFunction[] = tagFunctions.concat(scriptFunctions.filter((func: UserFunction) => {
<<<<<<< HEAD
					return isInRanges(cfscriptRanges, func.location.range.start, false, _token);
=======
					if (func.location) {
						return isInRanges(cfscriptRanges, func.location.range.start, false, _token);
					}
					else {
						return false;
					}
>>>>>>> 5c9d66d6
				}));

				allTemplateFunctions.filter((func: UserFunction) => {
					return currentWordMatches(func.name);
				}).forEach((func: UserFunction) => {
<<<<<<< HEAD
					result.push(createNewProposal(
						func.name, CompletionItemKind.Function, { detail: `(function) ${constructSyntaxString(func)}`, description: func.description }
					));
=======
					const newProposal: CompletionItem | undefined = func.name
						? createNewProposal(
								func.name, CompletionItemKind.Function, { detail: `(function) ${constructSyntaxString(func)}`, description: func.description }
							)
						: undefined;
					if (newProposal) {
						result.push(newProposal);
					}
>>>>>>> 5c9d66d6
				});
			}
		}
		else if (docIsCfcFile) {
			const componentFunctionCompletions: CompletionItem[] = getComponentFunctionCompletions(completionState, thisComponent, _token);
			result = result.concat(componentFunctionCompletions);
		}

		if (_token && _token.isCancellationRequested) {
			return undefined;
		}

		// External user/member functions
<<<<<<< HEAD
		const varPrefixMatch: RegExpExecArray = getVariableExpressionPrefixPattern().exec(docPrefix);
=======
		const varPrefixMatch: RegExpExecArray | null = getVariableExpressionPrefixPattern().exec(docPrefix);
>>>>>>> 5c9d66d6
		if (varPrefixMatch) {
			const varMatchText: string = varPrefixMatch[0];
			const varScope: string = varPrefixMatch[2];
			const varQuote: string = varPrefixMatch[3];
			const varName: string = varPrefixMatch[4];

			let dotSeparatedCount = 2;
			if (varScope && !varQuote) {
				dotSeparatedCount++;
			}

			if (varMatchText.split(".").length === dotSeparatedCount) {
				// From super keyword
				if (docIsCfcFile && !varScope && equalsIgnoreCase(varName, "super")) {
					const addedFunctions: MySet<string> = new MySet();
<<<<<<< HEAD
					const baseComponent: Component = getComponent(thisComponent.extends, _token);
					let currComponent: Component = baseComponent;
=======
					const baseComponent: Component | undefined = thisComponent ? getComponent(thisComponent.extends, _token) : undefined;
					let currComponent: Component | undefined = baseComponent;
>>>>>>> 5c9d66d6
					while (currComponent) {
						currComponent.functions.filter((_func: UserFunction, funcKey: string) => {
							return currentWordMatches(funcKey) && !addedFunctions.has(funcKey);
						}).forEach((func: UserFunction, funcKey: string) => {
							addedFunctions.add(funcKey);
<<<<<<< HEAD
							result.push(createNewProposal(
								func.name, CompletionItemKind.Function, { detail: `(function) ${currComponent.name}.${constructSyntaxString(func)}`, description: func.description }
							));
=======
							const newProposal: CompletionItem | undefined = func.name && currComponent
								? createNewProposal(
										func.name, CompletionItemKind.Function, { detail: `(function) ${currComponent.name}.${constructSyntaxString(func)}`, description: func.description }
									)
								: undefined;
							if (newProposal) {
								result.push(newProposal);
							}
>>>>>>> 5c9d66d6
						});

						if (currComponent.extends) {
							currComponent = getComponent(currComponent.extends, _token);
						}
						else {
							currComponent = undefined;
						}
					}
					// From variable
				}
				else {
<<<<<<< HEAD
					const scopeVal: Scope = varScope ? Scope.valueOf(varScope) : undefined;
					const foundVar: Variable = getBestMatchingVariable(allVariableAssignments, varName, scopeVal);
=======
					const scopeVal: Scope | undefined = varScope ? Scope.valueOf(varScope) : undefined;
					const foundVar: Variable | undefined = getBestMatchingVariable(allVariableAssignments, varName, scopeVal);
>>>>>>> 5c9d66d6

					if (foundVar) {
						// From component variable
						if (foundVar.dataTypeComponentUri) {
<<<<<<< HEAD
							const initialFoundComp: Component = getComponent(foundVar.dataTypeComponentUri, _token);
=======
							const initialFoundComp: Component | undefined = getComponent(foundVar.dataTypeComponentUri, _token);
>>>>>>> 5c9d66d6

							if (initialFoundComp) {
								const addedFunctions: MySet<string> = new MySet();
								const addedVariables: MySet<string> = new MySet();
								const validFunctionAccess: MySet<Access> = new MySet([Access.Remote, Access.Public]);
								if (thisComponent) {
									if (isSubcomponentOrEqual(thisComponent, initialFoundComp, _token)) {
										validFunctionAccess.add(Access.Private);
										validFunctionAccess.add(Access.Package);
									}
								}
								if (!validFunctionAccess.has(Access.Package) && Utils.dirname(documentUri).fsPath === Utils.dirname(initialFoundComp.uri).fsPath) {
									validFunctionAccess.add(Access.Package);
								}

<<<<<<< HEAD
								let foundComponent: Component = initialFoundComp;
								while (foundComponent) {
									// component functions
									foundComponent.functions.filter((func: UserFunction, funcKey: string) => {
										return currentWordMatches(funcKey)
											&& validFunctionAccess.has(func.access)
											&& !addedFunctions.has(funcKey);
									}).forEach((func: UserFunction, funcKey: string) => {
										result.push(createNewProposal(
											func.name, CompletionItemKind.Function, { detail: `(function) ${foundComponent.name}.${constructSyntaxString(func)}`, description: func.description }
										));
=======
								let foundComponent: Component | undefined = initialFoundComp;
								while (foundComponent) {
									// component functions
									foundComponent.functions.filter((func: UserFunction, funcKey: string) => {
										return func.access
											? currentWordMatches(funcKey)
											&& validFunctionAccess.has(func.access)
											&& !addedFunctions.has(funcKey)
											: false;
									}).forEach((func: UserFunction, funcKey: string) => {
										const newProposal: CompletionItem | undefined = func.name && foundComponent
											? createNewProposal(
													func.name, CompletionItemKind.Function, { detail: `(function) ${foundComponent.name}.${constructSyntaxString(func)}`, description: func.description }
												)
											: undefined;
										if (newProposal) {
											result.push(newProposal);
										}
>>>>>>> 5c9d66d6
										addedFunctions.add(funcKey);
									});

									// component this-scoped variables
									foundComponent.variables.filter((variable: Variable) => {
										const varKey = variable.identifier.toLowerCase();
										return variable.scope === Scope.This
											&& !addedVariables.has(varKey);
									}).forEach((variable: Variable) => {
										const varKey = variable.identifier.toLowerCase();
										const varKind: CompletionItemKind = usesConstantConvention(variable.identifier) || variable.final ? CompletionItemKind.Constant : CompletionItemKind.Variable;
										const varType: string = getVariableTypeString(variable);

										result.push(createNewProposal(
											variable.identifier, varKind, { detail: `(${variable.scope}) ${variable.identifier}: ${varType}`, description: variable.description }
										));

										addedVariables.add(varKey);
									});

									if (foundComponent.extends) {
										foundComponent = getComponent(foundComponent.extends, _token);
									}
									else {
										foundComponent = undefined;
									}
								}
							}
							// From other variable type
						}
						else {
							if (foundVar.dataType === DataType.Query) {
								if (isQuery(foundVar)) {
									foundVar.selectColumnNames.filter((column: string) => {
										return currentWordMatches(column);
									}).forEach((column: string) => {
										result.push(createNewProposal(
											column, CompletionItemKind.EnumMember, { detail: `(query column) ${column}` }
										));
									});
								}

								for (const queryPropertyName in queryObjectProperties) {
									const queryProperty = queryObjectProperties[queryPropertyName];
									result.push(createNewProposal(
										queryPropertyName, CompletionItemKind.Property, { detail: queryProperty.detail, description: queryProperty.description }
									));
								}
							}

							// TODO: Add member functions based on foundVar.dataType
						}
					}
				}
			}
		}

		if (_token && _token.isCancellationRequested) {
			return undefined;
		}

		// Global functions
		const shouldProvideGFItems: boolean = cfmlCompletionSettings.get<boolean>("globalFunctions.enable", true);
		if (shouldProvideGFItems) {
			const globalFunctionCompletions: CompletionItem[] = getGlobalFunctionCompletions(completionState);
			result = result.concat(globalFunctionCompletions);

			const memberFunctionCompletions: CompletionItem[] = getGlobalMemberFunctionCompletions(completionState);
			result = result.concat(memberFunctionCompletions);
		}

		if (_token && _token.isCancellationRequested) {
			return undefined;
		}

		// Custom Snippets
		const snippetCompletions: CompletionItem[] = getCustomSnippetCompletions(completionState);
		result = result.concat(snippetCompletions);

		if (_token && _token.isCancellationRequested) {
			return undefined;
		}

		// Global tags
		const shouldProvideGTItems: boolean = cfmlCompletionSettings.get<boolean>("globalTags.enable", true);
		if (shouldProvideGTItems) {
			const globalTagCompletions: CompletionItem[] = positionIsCfScript ? getGlobalTagScriptCompletions(completionState) : getGlobalTagCompletions(completionState);
			result = result.concat(globalTagCompletions);
		}

		if (_token && _token.isCancellationRequested) {
			return undefined;
		}

		// HTML tags
		const shouldProvideHtmlTags: boolean = cfmlCompletionSettings.get<boolean>("htmlTags.enable", true);
		if (shouldProvideHtmlTags && docIsCfmFile && !positionIsCfScript) {
			result = result.concat(getHTMLTagCompletions(completionState));
		}

		if (_token && _token.isCancellationRequested) {
			return undefined;
		}

		// CSS
		const shouldProvideCss: boolean = cfmlCompletionSettings.get<boolean>("css.enable", true);
		if (shouldProvideCss && docIsCfmFile && isInCss(documentPositionStateContext, position, _token)) {
<<<<<<< HEAD
			const cssWordRange: Range = document.getWordRangeAtPosition(position, cssWordRegex);
			const currentCssWord: string = cssWordRange ? document.getText(cssWordRange) : "";

			// Properties
			if (/[{;]\s*([a-z-]*)$/i.test(docPrefix)) {
=======
			const cssWordRange: Range | undefined = document.getWordRangeAtPosition(position, cssWordRegex);
			const currentCssWord: string = cssWordRange ? document.getText(cssWordRange) : "";

			// Properties
			if (cssWordRange && /[{;]\s*([a-z-]*)$/i.test(docPrefix)) {
>>>>>>> 5c9d66d6
				completionState.wordRange = cssWordRange;
				completionState.currentWord = currentCssWord;
				result = result.concat(getCSSPropertyCompletions(completionState));
			}

			// TODO: Property values

			// At directives
<<<<<<< HEAD
			if (currentCssWord.startsWith("@")) {
=======
			if (cssWordRange && currentCssWord.startsWith("@")) {
>>>>>>> 5c9d66d6
				completionState.wordRange = cssWordRange;
				completionState.currentWord = currentCssWord;
				result = result.concat(getCSSAtDirectiveCompletions(completionState));
			}
		}

		if (_token && _token.isCancellationRequested) {
			return undefined;
		}

		// Keywords
		if (!isContinuingExpression) {
			for (const name in keywords) {
				const keyword: KeywordDetails = keywords[name];
				if (currentWordMatches(name) && (!keyword.onlyScript || positionIsCfScript)) {
					result.push(createNewProposal(name, CompletionItemKind.Keyword, keyword));
				}
			}
			if (thisComponent && thisComponent.extends) {
				result.push(createNewProposal("super", CompletionItemKind.Keyword, { description: "Reference to the base component" }));
			}
		}

		if (_token && _token.isCancellationRequested) {
			return undefined;
		}

		const scopesCase = cfmlCompletionSettings.get<string>("scopes.case", "lower");
		const uppercaseScope = (scopesCase == "upper");

		// Scopes
		if (!isContinuingExpression) {
			// TODO: Filter by engine
			for (let name in scopes) {
				if (currentWordMatches(name)) {
					if (uppercaseScope) name = name.toUpperCase();
					result.push(createNewProposal(name, CompletionItemKind.Struct, scopes[name]));
				}
			}
		}

		if (_token && _token.isCancellationRequested) {
			return undefined;
		}

		// Component instantiation
<<<<<<< HEAD
		const componentDottedPathMatch: RegExpExecArray = componentDottedPathPrefix.exec(docPrefix);
=======
		const componentDottedPathMatch: RegExpExecArray | null = componentDottedPathPrefix.exec(docPrefix);
>>>>>>> 5c9d66d6
		if (componentDottedPathMatch) {
			const componentDottedPath: string = componentDottedPathMatch[3];
			const parentDottedPath: string = componentDottedPath.split(".").slice(0, -1).join(".");

			const newInstanceCompletions: CompletionItem[] = await getDottedPathCompletions(completionState, parentDottedPath);
			result = result.concat(newInstanceCompletions);
		}

		if (_token && _token.isCancellationRequested) {
			return undefined;
		}

		return result;
	}
}

/**
 * Gets a global entity's attribute as completion items
 * @param state An object representing the state of completion
 * @param globalTag The global entity that's attributes will be checked
 * @param attributeStartOffset The offset within the document that the entity's attributes start
 * @param attributesLength The length of the entity's attributes string
 * @returns
 */
function getGlobalTagAttributeCompletions(state: CompletionState, globalTag: GlobalTag, attributeStartOffset: number, attributesLength: number): CompletionItem[] {
	const attributeDocs: MyMap<string, Parameter> = new MyMap<string, Parameter>();
	globalTag.signatures.forEach((sig: Signature) => {
		sig.parameters.forEach((param: Parameter) => {
			attributeDocs.set(param.name.toLowerCase(), param);
		});
	});
	const attributeNames: MySet<string> = new MySet(attributeDocs.keys());
	const tagAttributeRange = new Range(state.document.positionAt(attributeStartOffset), state.document.positionAt(attributeStartOffset + attributesLength));
	const parsedAttributes: Attributes = parseAttributes(state.document, tagAttributeRange, attributeNames);
	const usedAttributeNames: MySet<string> = new MySet(parsedAttributes.keys());
	const attributeCompletions: CompletionItem[] = getCFTagAttributeCompletions(state, globalTag, Array.from(attributeDocs.values()), usedAttributeNames);

	return attributeCompletions;
}

/**
 * Gets a CF tag's attribute as completion items
 * @param state An object representing the state of completion
 * @param globalTag The global entity that's attributes will be checked
 * @param params All of the possible parameters that could be presented
 * @param usedAttributeNames The set of attribute names that are already being used
 * @returns
 */
function getCFTagAttributeCompletions(state: CompletionState, globalTag: GlobalTag, params: Parameter[], usedAttributeNames: MySet<string>): CompletionItem[] {
	const cfmlGTAttributesQuoteType: AttributeQuoteType = state.cfmlCompletionSettings.get<AttributeQuoteType>("globalTags.attributes.quoteType", AttributeQuoteType.Double);
	const cfmlGTAttributesDefault: boolean = state.cfmlCompletionSettings.get<boolean>("globalTags.attributes.defaultValue", false);

	const filteredParams = params.filter((param: Parameter) => {
		return !usedAttributeNames.has(param.name.toLowerCase()) && state.currentWordMatches(param.name);
	});

	const attributeCompletions: CompletionItem[] = filteredParams.map((param: Parameter) => {
		const attributeItem = new CompletionItem(param.name, CompletionItemKind.Property);
		attributeItem.detail = `${param.required ? "(required) " : ""}${param.name}: ${param.dataType}`;
		attributeItem.documentation = param.description;
		const wordSuffix: string = state.sanitizedDocumentText.slice(state.document.offsetAt(state.wordRange.end));
		if (!wordSuffix.trim().startsWith("=")) {
			if (cfmlGTAttributesQuoteType === AttributeQuoteType.None) {
				attributeItem.insertText = param.name + "=";
			}
			else {
				attributeItem.insertText = new SnippetString(constructAttributeSnippet(param, 0, cfmlGTAttributesQuoteType, cfmlGTAttributesDefault));
			}
		}
		attributeItem.sortText = "!" + param.name + "=";

		// TODO: Work out how to include this async task
		// const attributeValueCompletions: CompletionItem[] = await getGlobalTagAttributeValueCompletions(state, globalTag, param.name.toLowerCase(), "");
		// if (attributeValueCompletions.length > 0) {
		//   attributeItem.command = triggerCompletionCommand;
		// }

		return attributeItem;
	});

	return attributeCompletions;
}

/**
 * Gets a global tag's attribute values as completion items for a given attribute
 * @param state An object representing the state of completion
 * @param globalTag The global tag that's attribute values will be checked
 * @param attributeName The name of the attribute that's values will be presented
 * @param currentValue The current value of the given attribute
 * @returns
 */
async function getGlobalTagAttributeValueCompletions(state: CompletionState, globalTag: GlobalTag, attributeName: string, currentValue: string): Promise<CompletionItem[]> {
	let attrValCompletions: CompletionItem[] = [];

	const attributeDocs: MyMap<string, Parameter> = new MyMap<string, Parameter>();
	globalTag.signatures.forEach((sig: Signature) => {
		sig.parameters.forEach((param: Parameter) => {
			attributeDocs.set(param.name.toLowerCase(), param);
		});
	});

<<<<<<< HEAD
	const param: Parameter = attributeDocs.get(attributeName);
=======
	const param: Parameter | undefined = attributeDocs.get(attributeName);
>>>>>>> 5c9d66d6
	if (param) {
		if (param.dataType === DataType.Boolean) {
			attrValCompletions.push(createNewProposal("true", CompletionItemKind.Unit, undefined, "!!"));
			attrValCompletions.push(createNewProposal("false", CompletionItemKind.Unit, undefined, "!!"));
		}
		else {
			if (param.enumeratedValues) {
				param.enumeratedValues.forEach((enumVal: string) => {
					enumVal = enumVal.toString();
					if (matches(currentValue, enumVal)) {
						attrValCompletions.push(createNewProposal(enumVal, CompletionItemKind.Unit, undefined, "!!"));
					}
				});
			}
		}

		// TODO: Check if attribute uses or assigns variables
	}

	const componentPathAttributes: ComponentPathAttributes = getComponentPathAttributes();
<<<<<<< HEAD
	if (Object.prototype.hasOwnProperty.call(componentPathAttributes, globalTag.name) && componentPathAttributes[globalTag.name].includes(attributeName)) {
=======
	if (globalTag.name && Object.prototype.hasOwnProperty.call(componentPathAttributes, globalTag.name) && componentPathAttributes[globalTag.name].includes(attributeName)) {
>>>>>>> 5c9d66d6
		const parentDottedPath: string = currentValue.split(".").slice(0, -1).join(".");
		attrValCompletions = attrValCompletions.concat(await getDottedPathCompletions(state, parentDottedPath));
	}

	return attrValCompletions;
}

/**
 * Gets an HTML tag's attribute as completion items
 * @param state An object representing the state of completion
 * @param htmlTagName The HTML tag that's attributes will be checked
 * @param attributeStartOffset The offset within the document that the tag's attributes start
 * @param attributesLength The length of the tag's attributes string
 * @returns
 */
function getHTMLTagAttributeCompletions(state: CompletionState, htmlTagName: string, attributeStartOffset: number, attributesLength: number): CompletionItem[] {
	const attributeNames: string[] = htmlDataProvider.provideAttributes(htmlTagName.toLowerCase()).map(a => a.name);
	const tagAttributeRange = new Range(state.document.positionAt(attributeStartOffset), state.document.positionAt(attributeStartOffset + attributesLength));
	const parsedAttributes: Attributes = parseAttributes(state.document, tagAttributeRange, new MySet(attributeNames));
	const usedAttributeNames: MySet<string> = new MySet(parsedAttributes.keys());
	const unusedAttributeNames: string[] = attributeNames.filter((attr: string) => {
		return !usedAttributeNames.has(attr.toLowerCase()) && state.currentWordMatches(attr);
	});

	const attributeCompletions: CompletionItem[] = unusedAttributeNames.map((attr: string) => {
		const htmlTagAttributesQuoteType: AttributeQuoteType = state.cfmlCompletionSettings.get<AttributeQuoteType>("htmlTags.attributes.quoteType", AttributeQuoteType.Double);

<<<<<<< HEAD
		const attribute: HTMLAttributeData = getAttribute(htmlTagName, attr);
=======
		const attribute: HTMLAttributeData | undefined = getAttribute(htmlTagName, attr);
>>>>>>> 5c9d66d6

		const attributeItem = new CompletionItem(attr, CompletionItemKind.Property);

		const wordSuffix: string = state.sanitizedDocumentText.slice(state.document.offsetAt(state.wordRange.end));
		if (!wordSuffix.trim().startsWith("=")) {
			attributeItem.insertText = new SnippetString(constructHTMLAttributeSnippet(htmlTagName.toLowerCase(), attr, htmlTagAttributesQuoteType));
		}
		attributeItem.sortText = "!" + attr + "=";
<<<<<<< HEAD
		attributeItem.documentation = attribute.description;
=======
		attributeItem.documentation = attribute?.description;
>>>>>>> 5c9d66d6

		const attributeValueCompletions: CompletionItem[] = getHTMLTagAttributeValueCompletions(htmlTagName.toLowerCase(), attr, "");
		if (attributeValueCompletions.length > 0) {
			attributeItem.command = triggerCompletionCommand;
		}

		return attributeItem;
	});

	return attributeCompletions;
}

/**
 * Gets an HTML tag's attribute values as completion items for a given attribute
 * @param htmlTagName The name of the HTML tag that's attribute values will be checked
 * @param attributeName The name of the attribute that's values will be presented
 * @param currentValue The current value of the given attribute
 * @returns
 */
function getHTMLTagAttributeValueCompletions(htmlTagName: string, attributeName: string, currentValue: string): CompletionItem[] {
	const attrValCompletions: CompletionItem[] = [];

	htmlDataProvider.provideValues(htmlTagName.toLowerCase(), attributeName.toLowerCase()).filter((val: HTMLValueData) => {
		return matches(currentValue, val.name);
	}).forEach((val: HTMLValueData) => {
		attrValCompletions.push(createNewProposal(val.name, CompletionItemKind.Unit, { description: val.description }, "!"));
	});

	return attrValCompletions;
}

/**
 * Gets the standard included snippets as completion items
 * @param state An object representing the state of completion
 * @param excludedSnippetItems The snippets that should be excluded
 * @returns
 */
function getStandardSnippetCompletions(state: CompletionState, excludedSnippetItems: string[] = []): CompletionItem[] {
	const snippetCompletions: CompletionItem[] = [];
	for (const key in snippets) {
		if (!excludedSnippetItems.includes(key)) {
			const snippet: Snippet = snippets[key];
			// TODO: This implementation of "context" supports "tag" (which is basically only 'not script') and "script", would be nice to have other contexts
			if (state.currentWordMatches(snippet.prefix) && snippet.scope === "cfml" && ((snippet.context.indexOf("script") !== -1 && state.positionIsScript) || (snippet.context.indexOf("tag") !== -1 && !state.positionIsScript))) {
				const standardSnippet = new CompletionItem(snippet.prefix, CompletionItemKind.Snippet);
				standardSnippet.detail = `(snippet) ${snippet.description}`;
				const snippetString: string = Array.isArray(snippet.body) ? snippet.body.join("\n") : snippet.body;
				// standardSnippet.documentation = snippetString;
				standardSnippet.insertText = new SnippetString(snippetString);
				snippetCompletions.push(standardSnippet);
			}
		}
	}

	return snippetCompletions;
}

/**
 * Gets the variable completions for the given state
 * @param state An object representing the state of completion
 * @param variables All variable declarations
 * @returns
 */
function getVariableCompletions(state: CompletionState, variables: Variable[]): CompletionItem[] {
	let variableCompletions: CompletionItem[] = [];

	const variableScopePrefixPattern: RegExp = getVariableScopePrefixPattern();
<<<<<<< HEAD
	const variableScopePrefixMatch: RegExpExecArray = variableScopePrefixPattern.exec(state.docPrefix);
=======
	const variableScopePrefixMatch: RegExpExecArray | null = variableScopePrefixPattern.exec(state.docPrefix);
>>>>>>> 5c9d66d6
	if (variableScopePrefixMatch) {
		const scopePrefix: string = variableScopePrefixMatch[1];
		let prefixScope: Scope;
		if (scopePrefix) {
			prefixScope = Scope.valueOf(scopePrefix);
		}

		variableCompletions = variables.filter((variable: Variable) => {
<<<<<<< HEAD
			if (!state.currentWordMatches(variable.identifier) || variable.declarationLocation.range.contains(state.position)) {
=======
			if (!state.currentWordMatches(variable.identifier) || (variable.declarationLocation && variable.declarationLocation.range.contains(state.position))) {
>>>>>>> 5c9d66d6
				return false;
			}

			if (prefixScope) {
				return (variable.scope === prefixScope || (variable.scope === Scope.Unknown && unscopedPrecedence.includes(prefixScope)));
			}

			return (unscopedPrecedence.includes(variable.scope) || variable.scope === Scope.Unknown);
		}).map((variable: Variable) => {
			const varKind: CompletionItemKind = usesConstantConvention(variable.identifier) || variable.final ? CompletionItemKind.Constant : CompletionItemKind.Variable;
			const varType: string = getVariableTypeString(variable);

			return createNewProposal(variable.identifier, varKind, { detail: `(${variable.scope}) ${variable.identifier}: ${varType}`, description: variable.description });
		});
	}

	return variableCompletions;
}

/**
 * Gets the function completions for the given component and state
 * @param state An object representing the state of completion
 * @param component The component in which to suggest functions
 * @param _token
 * @returns
 */
<<<<<<< HEAD
function getComponentFunctionCompletions(state: CompletionState, component: Component, _token: CancellationToken): CompletionItem[] {
=======
function getComponentFunctionCompletions(state: CompletionState, component: Component | undefined, _token: CancellationToken): CompletionItem[] {
>>>>>>> 5c9d66d6
	const componentFunctionCompletions: CompletionItem[] = [];
	if (component) {
		const addedFunctions: MySet<string> = new MySet();
		const privateAccessPrefixMatched: boolean = getValidScopesPrefixPattern([Scope.Variables], true).test(state.docPrefix);
		const otherAccessPrefixMatched: boolean = getValidScopesPrefixPattern([Scope.Variables, Scope.This], true).test(state.docPrefix);
		const getterSetterPrefixMatched: boolean = getValidScopesPrefixPattern([Scope.This], true).test(state.docPrefix);
<<<<<<< HEAD
		let currComponent: Component = component;
=======
		let currComponent: Component | undefined = component;
>>>>>>> 5c9d66d6
		while (currComponent) {
			currComponent.functions.filter((func: UserFunction, funcKey: string) => {
				let hasValidScopes: boolean = false;
				if (func.access === Access.Private) {
					hasValidScopes = privateAccessPrefixMatched;
				}
				else if (func.isImplicit) {
					hasValidScopes = getterSetterPrefixMatched;
				}
				else {
					hasValidScopes = otherAccessPrefixMatched;
				}
				return (hasValidScopes && state.currentWordMatches(funcKey) && !addedFunctions.has(funcKey));
			}).forEach((func: UserFunction, funcKey: string) => {
				addedFunctions.add(funcKey);
<<<<<<< HEAD
				componentFunctionCompletions.push(
					createNewProposal(func.name, CompletionItemKind.Function, { detail: `(function) ${currComponent.name}.${constructSyntaxString(func)}`, description: func.description })
				);
=======
				const newProposal: CompletionItem | undefined = func.name && currComponent ? createNewProposal(func.name, CompletionItemKind.Function, { detail: `(function) ${currComponent.name}.${constructSyntaxString(func)}`, description: func.description }) : undefined;
				if (newProposal) {
					componentFunctionCompletions.push(newProposal);
				}
>>>>>>> 5c9d66d6
			});

			if (currComponent.extends) {
				currComponent = getComponent(currComponent.extends, _token);
			}
			else {
				currComponent = undefined;
			}
		}
	}

	return componentFunctionCompletions;
}

/**
 * Gets the global function completions for the given state
 * @param state An object representing the state of completion
 * @returns
 */
function getGlobalFunctionCompletions(state: CompletionState): CompletionItem[] {
	const cfmlGFFirstLetterCase: string = state.cfmlCompletionSettings.get<string>("globalFunctions.firstLetterCase", "unchanged");

	const globalFunctionCompletions: CompletionItem[] = [];
	if (!state.isContinuingExpression) {
		const globalFunctions: GlobalFunctions = getAllGlobalFunctions();
		for (const name in globalFunctions) {
			if (state.currentWordMatches(name)) {
				const globalFunction: GlobalFunction = globalFunctions[name];
				let functionDetail = globalFunction.syntax;
				if (!functionDetail.startsWith("function ")) {
					functionDetail = "function " + globalFunction.syntax;
				}

<<<<<<< HEAD
				let globalFunctionName: string = globalFunction.name;
				if (cfmlGFFirstLetterCase === "lower") {
					globalFunctionName = `${globalFunctionName.charAt(0).toLowerCase()}${globalFunctionName.substr(1)}`;
				}
				else if (cfmlGFFirstLetterCase === "upper") {
					globalFunctionName = `${globalFunctionName.charAt(0).toUpperCase()}${globalFunctionName.substr(1)}`;
				}

				globalFunctionCompletions.push(
					createNewProposal(
						globalFunctionName,
						CompletionItemKind.Function,
						{ detail: globalFunction.syntax, description: globalFunction.description }
					)
				);
=======
				let globalFunctionName: string | undefined = globalFunction.name;
				if (globalFunctionName && cfmlGFFirstLetterCase === "lower") {
					globalFunctionName = `${globalFunctionName.charAt(0).toLowerCase()}${globalFunctionName.substr(1)}`;
				}
				else if (globalFunctionName && cfmlGFFirstLetterCase === "upper") {
					globalFunctionName = `${globalFunctionName.charAt(0).toUpperCase()}${globalFunctionName.substr(1)}`;
				}

				if (globalFunctionName) {
					globalFunctionCompletions.push(
						createNewProposal(
							globalFunctionName,
							CompletionItemKind.Function,
							{ detail: globalFunction.syntax, description: globalFunction.description }
						)
					);
				}
>>>>>>> 5c9d66d6
			}
		}
	}

	return globalFunctionCompletions;
}

function getGlobalMemberFunctionCompletions(state: CompletionState): CompletionItem[] {
	const cfmlGFFirstLetterCase: string = state.cfmlCompletionSettings.get<string>("globalFunctions.firstLetterCase", "unchanged");
	const globalMemberFunctionCompletions: CompletionItem[] = [];
	if (state.isMemberExpression) {
		const memberFunctions: GlobalMemberFunctions = getAllGlobalMemberFunctions();
		for (const name in memberFunctions) {
			if (state.currentWordMatches(name)) {
				const globalMemberFunction: GlobalMemberFunction = memberFunctions[name];

				let functionDetail = globalMemberFunction.syntax;
				if (!functionDetail.startsWith("function ")) {
					functionDetail = "function " + globalMemberFunction.syntax;
				}

<<<<<<< HEAD
				let globalMemberFunctionName: string = globalMemberFunction.name;
				if (cfmlGFFirstLetterCase === "lower") {
					globalMemberFunctionName = `${globalMemberFunctionName.charAt(0).toLowerCase()}${globalMemberFunctionName.substr(1)}`;
				}
				else if (cfmlGFFirstLetterCase === "upper") {
					globalMemberFunctionName = `${globalMemberFunctionName.charAt(0).toUpperCase()}${globalMemberFunctionName.substr(1)}`;
				}

				globalMemberFunctionCompletions.push(
					createNewProposal(
						globalMemberFunctionName,
						CompletionItemKind.Function,
						{ detail: globalMemberFunction.syntax, description: globalMemberFunction.description }
					)
				);
=======
				let globalMemberFunctionName: string | undefined = globalMemberFunction.name;
				if (globalMemberFunctionName && cfmlGFFirstLetterCase === "lower") {
					globalMemberFunctionName = `${globalMemberFunctionName.charAt(0).toLowerCase()}${globalMemberFunctionName.substr(1)}`;
				}
				else if (globalMemberFunctionName && cfmlGFFirstLetterCase === "upper") {
					globalMemberFunctionName = `${globalMemberFunctionName.charAt(0).toUpperCase()}${globalMemberFunctionName.substr(1)}`;
				}

				if (globalMemberFunctionName) {
					globalMemberFunctionCompletions.push(
						createNewProposal(
							globalMemberFunctionName,
							CompletionItemKind.Function,
							{ detail: globalMemberFunction.syntax, description: globalMemberFunction.description }
						)
					);
				}
>>>>>>> 5c9d66d6
			}
		}
	}
	return globalMemberFunctionCompletions;
}

/**
 * Gets the global tag completions for the given state
 * @param state An object representing the state of completion
 * @returns
 */
function getGlobalTagCompletions(state: CompletionState): CompletionItem[] {
	const globalTagCompletions: CompletionItem[] = [];

	const tagPrefixPattern: RegExp = getTagPrefixPattern();
<<<<<<< HEAD
	const tagPrefixMatch: RegExpExecArray = tagPrefixPattern.exec(state.docPrefix);
=======
	const tagPrefixMatch: RegExpExecArray | null = tagPrefixPattern.exec(state.docPrefix);
>>>>>>> 5c9d66d6
	if (tagPrefixMatch) {
		const closingSlash: string = tagPrefixMatch[1];
		const cfmlGTAttributesQuoteType: AttributeQuoteType = state.cfmlCompletionSettings.get<AttributeQuoteType>("globalTags.attributes.quoteType", AttributeQuoteType.Double);
		const cfmlGTAttributesDefault: boolean = state.cfmlCompletionSettings.get<boolean>("globalTags.attributes.defaultValue", false);
		const cfmlGTAttributesSetType: IncludeAttributesSetType = state.cfmlCompletionSettings.get<IncludeAttributesSetType>("globalTags.includeAttributes.setType", IncludeAttributesSetType.None);
		const cfmlGTAttributesCustom: IncludeAttributesCustom = state.cfmlCompletionSettings.get<IncludeAttributesCustom>("globalTags.includeAttributes.custom", {});
		const globalTags: GlobalTags = getAllGlobalTags();
		for (const tagName in globalTags) {
			if (state.currentWordMatches(tagName)) {
				const globalTag: GlobalTag = globalTags[tagName];
<<<<<<< HEAD
				const thisGlobalTagCompletion: CompletionItem = createNewProposal(
					globalTag.name,
					CompletionItemKind.TypeParameter,
					{ detail: globalTag.syntax, description: globalTag.description }
				);
				if (!closingSlash && (cfmlGTAttributesSetType !== IncludeAttributesSetType.None || Object.prototype.hasOwnProperty.call(cfmlGTAttributesCustom, tagName))) {
					thisGlobalTagCompletion.insertText = constructTagSnippet(globalTag, cfmlGTAttributesSetType, cfmlGTAttributesQuoteType, cfmlGTAttributesCustom[tagName], cfmlGTAttributesDefault, false);
				}

				globalTagCompletions.push(thisGlobalTagCompletion);
=======
				const thisGlobalTagCompletion: CompletionItem | undefined = globalTag.name
					? createNewProposal(
							globalTag.name,
							CompletionItemKind.TypeParameter,
							{ detail: globalTag.syntax, description: globalTag.description }
						)
					: undefined;
				if (thisGlobalTagCompletion && !closingSlash && (cfmlGTAttributesSetType !== IncludeAttributesSetType.None || Object.prototype.hasOwnProperty.call(cfmlGTAttributesCustom, tagName))) {
					thisGlobalTagCompletion.insertText = constructTagSnippet(globalTag, cfmlGTAttributesSetType, cfmlGTAttributesQuoteType, cfmlGTAttributesCustom[tagName], cfmlGTAttributesDefault, false);
				}

				if (thisGlobalTagCompletion) {
					globalTagCompletions.push(thisGlobalTagCompletion);
				}
>>>>>>> 5c9d66d6
			}
		}
	}

	return globalTagCompletions;
}

/**
 * Gets the global tag script completions for the given state
 * @param state An object representing the state of completion
 * @returns
 */
function getGlobalTagScriptCompletions(state: CompletionState): CompletionItem[] {
	const globalTagScriptCompletions: CompletionItem[] = [];

	if (state.userEngine.supportsScriptTags() && !state.isContinuingExpression) {
		const cfmlGTAttributesQuoteType: AttributeQuoteType = state.cfmlCompletionSettings.get<AttributeQuoteType>("globalTags.attributes.quoteType", AttributeQuoteType.Double);
		const cfmlGTAttributesDefault: boolean = state.cfmlCompletionSettings.get<boolean>("globalTags.attributes.defaultValue", false);
		const cfmlGTAttributesSetType: IncludeAttributesSetType = state.cfmlCompletionSettings.get<IncludeAttributesSetType>("globalTags.includeAttributes.setType", IncludeAttributesSetType.None);
		const cfmlGTAttributesCustom: IncludeAttributesCustom = state.cfmlCompletionSettings.get<IncludeAttributesCustom>("globalTags.includeAttributes.custom", {});
		const globalTags: GlobalTags = getAllGlobalTags();
		for (const tagName in globalTags) {
			const globalTag: GlobalTag = globalTags[tagName];
<<<<<<< HEAD
			if (globalTag.scriptSyntax && globalTag.scriptSyntax.startsWith(tagName) && state.currentWordMatches(tagName)) {
=======
			if (globalTag.name && globalTag.scriptSyntax && globalTag.scriptSyntax.startsWith(tagName) && state.currentWordMatches(tagName)) {
>>>>>>> 5c9d66d6
				const thisGlobalTagScriptCompletion: CompletionItem = createNewProposal(
					globalTag.name,
					CompletionItemKind.Function,
					{ detail: globalTagSyntaxToScript(globalTag), description: globalTag.description }
				);
				if (cfmlGTAttributesSetType !== IncludeAttributesSetType.None || Object.prototype.hasOwnProperty.call(cfmlGTAttributesCustom, tagName)) {
					thisGlobalTagScriptCompletion.insertText = constructTagSnippet(globalTag, cfmlGTAttributesSetType, cfmlGTAttributesQuoteType, cfmlGTAttributesCustom[tagName], cfmlGTAttributesDefault, true);
				}

				globalTagScriptCompletions.push(thisGlobalTagScriptCompletion);
			}
		}
	}

	return globalTagScriptCompletions;
}

/**
 * Gets the HTML tag completions for the given state
 * @param state An object representing the state of completion
 * @returns
 */
function getHTMLTagCompletions(state: CompletionState): CompletionItem[] {
	const htmlTagCompletions: CompletionItem[] = [];

	const tagPrefixPattern: RegExp = getTagPrefixPattern();
<<<<<<< HEAD
	const tagPrefixMatch: RegExpExecArray = tagPrefixPattern.exec(state.docPrefix);
=======
	const tagPrefixMatch: RegExpExecArray | null = tagPrefixPattern.exec(state.docPrefix);
>>>>>>> 5c9d66d6
	if (tagPrefixMatch) {
		for (const htmlTag of htmlDataProvider.provideTags()) {
			if (state.currentWordMatches(htmlTag.name)) {
				const thisHTMLTagCompletion: CompletionItem = createNewProposal(
					htmlTag.name,
					CompletionItemKind.TypeParameter,
					{ description: htmlTag.description }
				);

				htmlTagCompletions.push(thisHTMLTagCompletion);
			}
		}
	}

	return htmlTagCompletions;
}

/**
 * Gets the CSS property completions for the given state
 * @param state An object representing the state of completion
 * @returns
 */
function getCSSPropertyCompletions(state: CompletionState): CompletionItem[] {
	const cssPropertyCompletions: CompletionItem[] = [];
	const cssProperties: IPropertyData[] = cssDataManager.getProperties();

	cssProperties.filter((prop: IPropertyData) => {
		return state.currentWordMatches(prop.name);
	}).forEach((prop: IPropertyData) => {
		const entry: CompletionEntry = { detail: prop.name, description: getCSSEntryDescription(prop) };
		if (prop.syntax) {
			entry.detail = `${prop.name}: ${prop.syntax}`;
		}
		const thisCssPropertyCompletion: CompletionItem = createNewProposal(
			prop.name,
			CompletionItemKind.Property,
			entry
		);
		thisCssPropertyCompletion.range = state.wordRange;

		cssPropertyCompletions.push(thisCssPropertyCompletion);
	});

	return cssPropertyCompletions;
}

/**
 * Gets the CSS at directive completions for the given state
 * @param state An object representing the state of completion
 * @returns
 */
function getCSSAtDirectiveCompletions(state: CompletionState): CompletionItem[] {
	const cssPropertyCompletions: CompletionItem[] = [];
	const cssAtDirectives: IAtDirectiveData[] = cssDataManager.getAtDirectives();

	cssAtDirectives.filter((atDir: IAtDirectiveData) => {
		return state.currentWordMatches(atDir.name);
	}).forEach((atDir: IAtDirectiveData) => {
		const entry: CompletionEntry = { detail: atDir.name, description: getCSSEntryDescription(atDir) };
		const thisCssPropertyCompletion: CompletionItem = createNewProposal(
			atDir.name,
			CompletionItemKind.Keyword,
			entry
		);
		thisCssPropertyCompletion.range = state.wordRange;

		cssPropertyCompletions.push(thisCssPropertyCompletion);
	});

	return cssPropertyCompletions;
}

/**
 * Gets dotted path completions for the given state
 * @param state An object representing the state of completion
 * @param parentDottedPath The dotted path part that is higher in the hierarchy
 * @returns
 */
async function getDottedPathCompletions(state: CompletionState, parentDottedPath: string): Promise<CompletionItem[]> {
	const newInstanceCompletions: CompletionItem[] = [];
	const paths: string[] = await resolveDottedPaths(parentDottedPath, state.document.uri);
	for (const thisPath of paths) {
		const files: [string, FileType][] = await workspace.fs.readDirectory(Uri.parse(thisPath));
		const directories: [string, FileType][] = filterDirectories(files);
		directories.filter(([directory]: [string, FileType]) => {
			return state.currentWordMatches(directory);
		}).forEach(([directory]: [string, FileType]) => {
			newInstanceCompletions.push(createNewProposal(
				directory,
				CompletionItemKind.Folder,
				{ detail: `(folder) ${directory}`, description: escapeMarkdown(Uri.joinPath(Uri.parse(thisPath), directory).toString()) },
				"!"
			));
		});
		const componentFiles: [string, FileType][] = filterComponents(files);
		componentFiles.filter(([componentFile]: [string, FileType]) => {
			const componentName: string = resolveBaseName(componentFile, COMPONENT_EXT);
			return state.currentWordMatches(componentName);
		}).forEach(([componentFile]: [string, FileType]) => {
			const componentName: string = resolveBaseName(componentFile, COMPONENT_EXT);
			newInstanceCompletions.push(createNewProposal(
				componentName,
				CompletionItemKind.Class,
				{ detail: `(component) ${componentName}`, description: escapeMarkdown(Uri.joinPath(Uri.parse(thisPath), componentFile).toString()) },
				"!"
			));
		});
	}

	// custom mappings
	const cfmlMappings: CFMLMapping[] = workspace.getConfiguration("cfml", state.document.uri).get<CFMLMapping[]>("mappings", []);
	const splitParentPath: string[] = parentDottedPath === "" ? [] : parentDottedPath.split(".");
	for (const cfmlMapping of cfmlMappings) {
		const slicedLogicalPath: string = cfmlMapping.logicalPath.slice(1);
		const splitLogicalPath: string[] = slicedLogicalPath.split("/");

		if (splitParentPath.length >= splitLogicalPath.length) {
			continue;
		}

		const invalidPath: boolean = splitParentPath.some((parentPathPart: string, idx: number) => {
			return parentPathPart !== splitLogicalPath[idx];
		});

		if (invalidPath) {
			continue;
		}

		const completionName: string = splitLogicalPath[splitParentPath.length];

		let completionEntry: CompletionEntry;
		const dottedLogicalPath: string = splitLogicalPath.slice(0, splitParentPath.length + 1).join(".");
		if (splitLogicalPath.length - splitParentPath.length === 1) {
<<<<<<< HEAD
			const directoryPath: string = cfmlMapping.isPhysicalDirectoryPath === undefined || cfmlMapping.isPhysicalDirectoryPath ? cfmlMapping.directoryPath : resolveRootPath(state.document.uri, cfmlMapping.directoryPath);
=======
			const directoryPath: string | undefined = cfmlMapping.isPhysicalDirectoryPath === undefined || cfmlMapping.isPhysicalDirectoryPath ? cfmlMapping.directoryPath : resolveRootPath(state.document.uri, cfmlMapping.directoryPath);
>>>>>>> 5c9d66d6
			completionEntry = { detail: `(mapping) ${dottedLogicalPath}` };

			if (directoryPath) {
				completionEntry.description = escapeMarkdown(directoryPath);
			}
		}
		else {
			completionEntry = { detail: `(partial mapping) ${dottedLogicalPath}` };
		}

		newInstanceCompletions.push(createNewProposal(
			completionName,
			CompletionItemKind.Folder,
			completionEntry
		));
	}

	return newInstanceCompletions;
}

/**
 * Gets the standard included snippets as completion items
 * @param state An object representing the state of completion
 * @returns
 */
function getCustomSnippetCompletions(state: CompletionState): CompletionItem[] {
	const snippetCompletions: CompletionItem[] = [];
	const customSnippets: Snippets = getAllCustomSnippets();
	for (const key in customSnippets) {
		const snippet: Snippet = customSnippets[key];
		// TODO: This implementation of "context" supports "tag" (which is basically only 'not script') and "script", would be nice to have other contexts
		if (snippet && snippet.scope && snippet.context && snippet.prefix && state.currentWordMatches(snippet.prefix) && snippet.scope === "cfml" && ((snippet.context.indexOf("script") !== -1 && state.positionIsScript) || (snippet.context.indexOf("tag") !== -1 && !state.positionIsScript))) {
			const standardSnippet = new CompletionItem(snippet.prefix, CompletionItemKind.Snippet);
			standardSnippet.detail = `(snippet) ${snippet.description}`;
			const snippetString: string = Array.isArray(snippet.body) ? snippet.body.join("\n") : snippet.body;
			// standardSnippet.documentation = snippetString;
			if (snippetString) {
				standardSnippet.insertText = new SnippetString(snippetString);
				snippetCompletions.push(standardSnippet);
			}
		}
	}

	return snippetCompletions;
}<|MERGE_RESOLUTION|>--- conflicted
+++ resolved
@@ -115,10 +115,6 @@
 
 		const documentPositionStateContext: DocumentPositionStateContext = getDocumentPositionStateContext(document, position, false, replaceComments, _token, false);
 
-<<<<<<< HEAD
-		const currentWordMatches = (name: string): boolean => {
-			return matches(documentPositionStateContext.currentWord, name);
-=======
 		const currentWordMatches = (name: string | undefined): boolean => {
 			if (name) {
 				return matches(documentPositionStateContext.currentWord, name);
@@ -126,7 +122,6 @@
 			else {
 				return false;
 			}
->>>>>>> 5c9d66d6
 		};
 
 		const completionState: CompletionState = Object.assign(documentPositionStateContext,
@@ -140,11 +135,7 @@
 		const userEngine: CFMLEngine = completionState.userEngine;
 		const docIsCfmFile: boolean = completionState.isCfmFile;
 		const docIsCfcFile: boolean = completionState.isCfcFile;
-<<<<<<< HEAD
-		const thisComponent: Component = completionState.component;
-=======
 		const thisComponent: Component | undefined = completionState.component;
->>>>>>> 5c9d66d6
 		const positionIsCfScript: boolean = completionState.positionIsScript;
 		const docPrefix: string = completionState.docPrefix;
 		const isContinuingExpression: boolean = completionState.isContinuingExpression;
@@ -161,26 +152,16 @@
 		if (!positionIsCfScript || userEngine.supportsScriptTags()) {
 			const ignoredTags: string[] = expressionCfmlTags;
 			const cfTagAttributePattern: RegExp = positionIsCfScript ? getCfScriptTagAttributePattern() : getCfTagAttributePattern();
-<<<<<<< HEAD
-			const cfTagAttributeMatch: RegExpExecArray = cfTagAttributePattern.exec(docPrefix);
-=======
 			const cfTagAttributeMatch: RegExpExecArray | null = cfTagAttributePattern.exec(docPrefix);
->>>>>>> 5c9d66d6
 			if (cfTagAttributeMatch) {
 				const cfTagAttributeMatchOffset: number = cfTagAttributeMatch.index;
 				const tagAttributePrefix: string = cfTagAttributeMatch[1];
 				const tagAttributeStartOffset: number = cfTagAttributeMatchOffset + tagAttributePrefix.length;
 				const tagName: string = cfTagAttributeMatch[2];
 				const tagAttributesLength: number = cfTagAttributeMatch[3].length;
-<<<<<<< HEAD
-				const globalTag: GlobalTag = getGlobalTag(tagName);
-				if (globalTag && !ignoredTags.includes(globalTag.name)) {
-					const attributeValueMatch: RegExpExecArray = VALUE_PATTERN.exec(docPrefix);
-=======
 				const globalTag: GlobalTag | undefined = getGlobalTag(tagName);
 				if (globalTag && globalTag.name && !ignoredTags.includes(globalTag.name)) {
 					const attributeValueMatch: RegExpExecArray | null = VALUE_PATTERN.exec(docPrefix);
->>>>>>> 5c9d66d6
 					if (attributeValueMatch) {
 						const attributeName: string = attributeValueMatch[1];
 						const currentValue: string = attributeValueMatch[3] !== undefined ? attributeValueMatch[3] : attributeValueMatch[4];
@@ -213,11 +194,7 @@
 		// HTML tag attributes
 		if (!positionIsCfScript) {
 			const tagAttributePattern: RegExp = getTagAttributePattern();
-<<<<<<< HEAD
-			const tagAttributeMatch: RegExpExecArray = tagAttributePattern.exec(docPrefix);
-=======
 			const tagAttributeMatch: RegExpExecArray | null = tagAttributePattern.exec(docPrefix);
->>>>>>> 5c9d66d6
 			if (tagAttributeMatch) {
 				const tagAttributeMatchOffset: number = tagAttributeMatch.index;
 				const tagAttributePrefix: string = tagAttributeMatch[1];
@@ -225,11 +202,7 @@
 				const tagName: string = tagAttributeMatch[2].toLowerCase();
 				const tagAttributesLength: number = tagAttributeMatch[3].length;
 				if (isKnownHTMLTag(tagName)) {
-<<<<<<< HEAD
-					const attributeValueMatch: RegExpExecArray = VALUE_PATTERN.exec(docPrefix);
-=======
 					const attributeValueMatch: RegExpExecArray | null = VALUE_PATTERN.exec(docPrefix);
->>>>>>> 5c9d66d6
 					if (attributeValueMatch) {
 						const attributeName: string = attributeValueMatch[1].toLowerCase();
 						const currentValue: string = attributeValueMatch[3] !== undefined ? attributeValueMatch[3] : attributeValueMatch[4];
@@ -251,11 +224,7 @@
 
 		if (docIsCfcFile && isInComponentHead(documentPositionStateContext)) {
 			// extends and implements path completion. does not apply to docblock
-<<<<<<< HEAD
-			const componentDottedPathMatch: RegExpExecArray = componentExtendsPathPrefix.exec(docPrefix);
-=======
 			const componentDottedPathMatch: RegExpExecArray | null = componentExtendsPathPrefix.exec(docPrefix);
->>>>>>> 5c9d66d6
 			if (componentDottedPathMatch) {
 				const componentDottedPath: string = componentDottedPathMatch[3];
 				const parentDottedPath: string = componentDottedPath.split(".").slice(0, -1).join(".");
@@ -327,13 +296,8 @@
 		}
 
 		if (applicableCatches.length > 0) {
-<<<<<<< HEAD
-			const closestCatch: CatchInfo = applicableCatches.pop();
-			if (!isContinuingExpression && currentWordMatches(closestCatch.variableName)) {
-=======
 			const closestCatch: CatchInfo | undefined = applicableCatches.pop();
 			if (closestCatch && !isContinuingExpression && closestCatch.variableName && currentWordMatches(closestCatch.variableName)) {
->>>>>>> 5c9d66d6
 				result.push(createNewProposal(
 					closestCatch.variableName,
 					CompletionItemKind.Struct,
@@ -348,17 +312,10 @@
 				return undefined;
 			}
 
-<<<<<<< HEAD
-			if (getVariablePrefixPattern(closestCatch.variableName).test(docPrefix)) {
-				for (const propName in catchProperties) {
-					const catchProp: CatchPropertyDetails = catchProperties[propName];
-					const catchType: string = closestCatch.type.toLowerCase();
-=======
 			if (closestCatch && closestCatch.variableName && getVariablePrefixPattern(closestCatch.variableName).test(docPrefix)) {
 				for (const propName in catchProperties) {
 					const catchProp: CatchPropertyDetails = catchProperties[propName];
 					const catchType: string = closestCatch.type ? closestCatch.type.toLowerCase() : "any";
->>>>>>> 5c9d66d6
 					if (currentWordMatches(propName) && (catchType === "any" || catchProp.appliesToTypes === undefined || catchProp.appliesToTypes.includes(catchType))) {
 						result.push(createNewProposal(propName, CompletionItemKind.Property, catchProp));
 					}
@@ -395,26 +352,17 @@
 				const tagFunctions: UserFunction[] = await parseTagFunctions(documentPositionStateContext, _token);
 				const scriptFunctions: UserFunction[] = await parseScriptFunctions(documentPositionStateContext, _token);
 				const allTemplateFunctions: UserFunction[] = tagFunctions.concat(scriptFunctions.filter((func: UserFunction) => {
-<<<<<<< HEAD
-					return isInRanges(cfscriptRanges, func.location.range.start, false, _token);
-=======
 					if (func.location) {
 						return isInRanges(cfscriptRanges, func.location.range.start, false, _token);
 					}
 					else {
 						return false;
 					}
->>>>>>> 5c9d66d6
 				}));
 
 				allTemplateFunctions.filter((func: UserFunction) => {
 					return currentWordMatches(func.name);
 				}).forEach((func: UserFunction) => {
-<<<<<<< HEAD
-					result.push(createNewProposal(
-						func.name, CompletionItemKind.Function, { detail: `(function) ${constructSyntaxString(func)}`, description: func.description }
-					));
-=======
 					const newProposal: CompletionItem | undefined = func.name
 						? createNewProposal(
 								func.name, CompletionItemKind.Function, { detail: `(function) ${constructSyntaxString(func)}`, description: func.description }
@@ -423,7 +371,6 @@
 					if (newProposal) {
 						result.push(newProposal);
 					}
->>>>>>> 5c9d66d6
 				});
 			}
 		}
@@ -437,11 +384,7 @@
 		}
 
 		// External user/member functions
-<<<<<<< HEAD
-		const varPrefixMatch: RegExpExecArray = getVariableExpressionPrefixPattern().exec(docPrefix);
-=======
 		const varPrefixMatch: RegExpExecArray | null = getVariableExpressionPrefixPattern().exec(docPrefix);
->>>>>>> 5c9d66d6
 		if (varPrefixMatch) {
 			const varMatchText: string = varPrefixMatch[0];
 			const varScope: string = varPrefixMatch[2];
@@ -457,23 +400,13 @@
 				// From super keyword
 				if (docIsCfcFile && !varScope && equalsIgnoreCase(varName, "super")) {
 					const addedFunctions: MySet<string> = new MySet();
-<<<<<<< HEAD
-					const baseComponent: Component = getComponent(thisComponent.extends, _token);
-					let currComponent: Component = baseComponent;
-=======
 					const baseComponent: Component | undefined = thisComponent ? getComponent(thisComponent.extends, _token) : undefined;
 					let currComponent: Component | undefined = baseComponent;
->>>>>>> 5c9d66d6
 					while (currComponent) {
 						currComponent.functions.filter((_func: UserFunction, funcKey: string) => {
 							return currentWordMatches(funcKey) && !addedFunctions.has(funcKey);
 						}).forEach((func: UserFunction, funcKey: string) => {
 							addedFunctions.add(funcKey);
-<<<<<<< HEAD
-							result.push(createNewProposal(
-								func.name, CompletionItemKind.Function, { detail: `(function) ${currComponent.name}.${constructSyntaxString(func)}`, description: func.description }
-							));
-=======
 							const newProposal: CompletionItem | undefined = func.name && currComponent
 								? createNewProposal(
 										func.name, CompletionItemKind.Function, { detail: `(function) ${currComponent.name}.${constructSyntaxString(func)}`, description: func.description }
@@ -482,7 +415,6 @@
 							if (newProposal) {
 								result.push(newProposal);
 							}
->>>>>>> 5c9d66d6
 						});
 
 						if (currComponent.extends) {
@@ -495,22 +427,13 @@
 					// From variable
 				}
 				else {
-<<<<<<< HEAD
-					const scopeVal: Scope = varScope ? Scope.valueOf(varScope) : undefined;
-					const foundVar: Variable = getBestMatchingVariable(allVariableAssignments, varName, scopeVal);
-=======
 					const scopeVal: Scope | undefined = varScope ? Scope.valueOf(varScope) : undefined;
 					const foundVar: Variable | undefined = getBestMatchingVariable(allVariableAssignments, varName, scopeVal);
->>>>>>> 5c9d66d6
 
 					if (foundVar) {
 						// From component variable
 						if (foundVar.dataTypeComponentUri) {
-<<<<<<< HEAD
-							const initialFoundComp: Component = getComponent(foundVar.dataTypeComponentUri, _token);
-=======
 							const initialFoundComp: Component | undefined = getComponent(foundVar.dataTypeComponentUri, _token);
->>>>>>> 5c9d66d6
 
 							if (initialFoundComp) {
 								const addedFunctions: MySet<string> = new MySet();
@@ -526,19 +449,6 @@
 									validFunctionAccess.add(Access.Package);
 								}
 
-<<<<<<< HEAD
-								let foundComponent: Component = initialFoundComp;
-								while (foundComponent) {
-									// component functions
-									foundComponent.functions.filter((func: UserFunction, funcKey: string) => {
-										return currentWordMatches(funcKey)
-											&& validFunctionAccess.has(func.access)
-											&& !addedFunctions.has(funcKey);
-									}).forEach((func: UserFunction, funcKey: string) => {
-										result.push(createNewProposal(
-											func.name, CompletionItemKind.Function, { detail: `(function) ${foundComponent.name}.${constructSyntaxString(func)}`, description: func.description }
-										));
-=======
 								let foundComponent: Component | undefined = initialFoundComp;
 								while (foundComponent) {
 									// component functions
@@ -557,7 +467,6 @@
 										if (newProposal) {
 											result.push(newProposal);
 										}
->>>>>>> 5c9d66d6
 										addedFunctions.add(funcKey);
 									});
 
@@ -665,19 +574,11 @@
 		// CSS
 		const shouldProvideCss: boolean = cfmlCompletionSettings.get<boolean>("css.enable", true);
 		if (shouldProvideCss && docIsCfmFile && isInCss(documentPositionStateContext, position, _token)) {
-<<<<<<< HEAD
-			const cssWordRange: Range = document.getWordRangeAtPosition(position, cssWordRegex);
-			const currentCssWord: string = cssWordRange ? document.getText(cssWordRange) : "";
-
-			// Properties
-			if (/[{;]\s*([a-z-]*)$/i.test(docPrefix)) {
-=======
 			const cssWordRange: Range | undefined = document.getWordRangeAtPosition(position, cssWordRegex);
 			const currentCssWord: string = cssWordRange ? document.getText(cssWordRange) : "";
 
 			// Properties
 			if (cssWordRange && /[{;]\s*([a-z-]*)$/i.test(docPrefix)) {
->>>>>>> 5c9d66d6
 				completionState.wordRange = cssWordRange;
 				completionState.currentWord = currentCssWord;
 				result = result.concat(getCSSPropertyCompletions(completionState));
@@ -686,11 +587,7 @@
 			// TODO: Property values
 
 			// At directives
-<<<<<<< HEAD
-			if (currentCssWord.startsWith("@")) {
-=======
 			if (cssWordRange && currentCssWord.startsWith("@")) {
->>>>>>> 5c9d66d6
 				completionState.wordRange = cssWordRange;
 				completionState.currentWord = currentCssWord;
 				result = result.concat(getCSSAtDirectiveCompletions(completionState));
@@ -737,11 +634,7 @@
 		}
 
 		// Component instantiation
-<<<<<<< HEAD
-		const componentDottedPathMatch: RegExpExecArray = componentDottedPathPrefix.exec(docPrefix);
-=======
 		const componentDottedPathMatch: RegExpExecArray | null = componentDottedPathPrefix.exec(docPrefix);
->>>>>>> 5c9d66d6
 		if (componentDottedPathMatch) {
 			const componentDottedPath: string = componentDottedPathMatch[3];
 			const parentDottedPath: string = componentDottedPath.split(".").slice(0, -1).join(".");
@@ -843,11 +736,7 @@
 		});
 	});
 
-<<<<<<< HEAD
-	const param: Parameter = attributeDocs.get(attributeName);
-=======
 	const param: Parameter | undefined = attributeDocs.get(attributeName);
->>>>>>> 5c9d66d6
 	if (param) {
 		if (param.dataType === DataType.Boolean) {
 			attrValCompletions.push(createNewProposal("true", CompletionItemKind.Unit, undefined, "!!"));
@@ -868,11 +757,7 @@
 	}
 
 	const componentPathAttributes: ComponentPathAttributes = getComponentPathAttributes();
-<<<<<<< HEAD
-	if (Object.prototype.hasOwnProperty.call(componentPathAttributes, globalTag.name) && componentPathAttributes[globalTag.name].includes(attributeName)) {
-=======
 	if (globalTag.name && Object.prototype.hasOwnProperty.call(componentPathAttributes, globalTag.name) && componentPathAttributes[globalTag.name].includes(attributeName)) {
->>>>>>> 5c9d66d6
 		const parentDottedPath: string = currentValue.split(".").slice(0, -1).join(".");
 		attrValCompletions = attrValCompletions.concat(await getDottedPathCompletions(state, parentDottedPath));
 	}
@@ -900,11 +785,7 @@
 	const attributeCompletions: CompletionItem[] = unusedAttributeNames.map((attr: string) => {
 		const htmlTagAttributesQuoteType: AttributeQuoteType = state.cfmlCompletionSettings.get<AttributeQuoteType>("htmlTags.attributes.quoteType", AttributeQuoteType.Double);
 
-<<<<<<< HEAD
-		const attribute: HTMLAttributeData = getAttribute(htmlTagName, attr);
-=======
 		const attribute: HTMLAttributeData | undefined = getAttribute(htmlTagName, attr);
->>>>>>> 5c9d66d6
 
 		const attributeItem = new CompletionItem(attr, CompletionItemKind.Property);
 
@@ -913,11 +794,7 @@
 			attributeItem.insertText = new SnippetString(constructHTMLAttributeSnippet(htmlTagName.toLowerCase(), attr, htmlTagAttributesQuoteType));
 		}
 		attributeItem.sortText = "!" + attr + "=";
-<<<<<<< HEAD
-		attributeItem.documentation = attribute.description;
-=======
 		attributeItem.documentation = attribute?.description;
->>>>>>> 5c9d66d6
 
 		const attributeValueCompletions: CompletionItem[] = getHTMLTagAttributeValueCompletions(htmlTagName.toLowerCase(), attr, "");
 		if (attributeValueCompletions.length > 0) {
@@ -985,11 +862,7 @@
 	let variableCompletions: CompletionItem[] = [];
 
 	const variableScopePrefixPattern: RegExp = getVariableScopePrefixPattern();
-<<<<<<< HEAD
-	const variableScopePrefixMatch: RegExpExecArray = variableScopePrefixPattern.exec(state.docPrefix);
-=======
 	const variableScopePrefixMatch: RegExpExecArray | null = variableScopePrefixPattern.exec(state.docPrefix);
->>>>>>> 5c9d66d6
 	if (variableScopePrefixMatch) {
 		const scopePrefix: string = variableScopePrefixMatch[1];
 		let prefixScope: Scope;
@@ -998,11 +871,7 @@
 		}
 
 		variableCompletions = variables.filter((variable: Variable) => {
-<<<<<<< HEAD
-			if (!state.currentWordMatches(variable.identifier) || variable.declarationLocation.range.contains(state.position)) {
-=======
 			if (!state.currentWordMatches(variable.identifier) || (variable.declarationLocation && variable.declarationLocation.range.contains(state.position))) {
->>>>>>> 5c9d66d6
 				return false;
 			}
 
@@ -1029,22 +898,14 @@
  * @param _token
  * @returns
  */
-<<<<<<< HEAD
-function getComponentFunctionCompletions(state: CompletionState, component: Component, _token: CancellationToken): CompletionItem[] {
-=======
 function getComponentFunctionCompletions(state: CompletionState, component: Component | undefined, _token: CancellationToken): CompletionItem[] {
->>>>>>> 5c9d66d6
 	const componentFunctionCompletions: CompletionItem[] = [];
 	if (component) {
 		const addedFunctions: MySet<string> = new MySet();
 		const privateAccessPrefixMatched: boolean = getValidScopesPrefixPattern([Scope.Variables], true).test(state.docPrefix);
 		const otherAccessPrefixMatched: boolean = getValidScopesPrefixPattern([Scope.Variables, Scope.This], true).test(state.docPrefix);
 		const getterSetterPrefixMatched: boolean = getValidScopesPrefixPattern([Scope.This], true).test(state.docPrefix);
-<<<<<<< HEAD
-		let currComponent: Component = component;
-=======
 		let currComponent: Component | undefined = component;
->>>>>>> 5c9d66d6
 		while (currComponent) {
 			currComponent.functions.filter((func: UserFunction, funcKey: string) => {
 				let hasValidScopes: boolean = false;
@@ -1060,16 +921,10 @@
 				return (hasValidScopes && state.currentWordMatches(funcKey) && !addedFunctions.has(funcKey));
 			}).forEach((func: UserFunction, funcKey: string) => {
 				addedFunctions.add(funcKey);
-<<<<<<< HEAD
-				componentFunctionCompletions.push(
-					createNewProposal(func.name, CompletionItemKind.Function, { detail: `(function) ${currComponent.name}.${constructSyntaxString(func)}`, description: func.description })
-				);
-=======
 				const newProposal: CompletionItem | undefined = func.name && currComponent ? createNewProposal(func.name, CompletionItemKind.Function, { detail: `(function) ${currComponent.name}.${constructSyntaxString(func)}`, description: func.description }) : undefined;
 				if (newProposal) {
 					componentFunctionCompletions.push(newProposal);
 				}
->>>>>>> 5c9d66d6
 			});
 
 			if (currComponent.extends) {
@@ -1103,23 +958,6 @@
 					functionDetail = "function " + globalFunction.syntax;
 				}
 
-<<<<<<< HEAD
-				let globalFunctionName: string = globalFunction.name;
-				if (cfmlGFFirstLetterCase === "lower") {
-					globalFunctionName = `${globalFunctionName.charAt(0).toLowerCase()}${globalFunctionName.substr(1)}`;
-				}
-				else if (cfmlGFFirstLetterCase === "upper") {
-					globalFunctionName = `${globalFunctionName.charAt(0).toUpperCase()}${globalFunctionName.substr(1)}`;
-				}
-
-				globalFunctionCompletions.push(
-					createNewProposal(
-						globalFunctionName,
-						CompletionItemKind.Function,
-						{ detail: globalFunction.syntax, description: globalFunction.description }
-					)
-				);
-=======
 				let globalFunctionName: string | undefined = globalFunction.name;
 				if (globalFunctionName && cfmlGFFirstLetterCase === "lower") {
 					globalFunctionName = `${globalFunctionName.charAt(0).toLowerCase()}${globalFunctionName.substr(1)}`;
@@ -1137,7 +975,6 @@
 						)
 					);
 				}
->>>>>>> 5c9d66d6
 			}
 		}
 	}
@@ -1159,23 +996,6 @@
 					functionDetail = "function " + globalMemberFunction.syntax;
 				}
 
-<<<<<<< HEAD
-				let globalMemberFunctionName: string = globalMemberFunction.name;
-				if (cfmlGFFirstLetterCase === "lower") {
-					globalMemberFunctionName = `${globalMemberFunctionName.charAt(0).toLowerCase()}${globalMemberFunctionName.substr(1)}`;
-				}
-				else if (cfmlGFFirstLetterCase === "upper") {
-					globalMemberFunctionName = `${globalMemberFunctionName.charAt(0).toUpperCase()}${globalMemberFunctionName.substr(1)}`;
-				}
-
-				globalMemberFunctionCompletions.push(
-					createNewProposal(
-						globalMemberFunctionName,
-						CompletionItemKind.Function,
-						{ detail: globalMemberFunction.syntax, description: globalMemberFunction.description }
-					)
-				);
-=======
 				let globalMemberFunctionName: string | undefined = globalMemberFunction.name;
 				if (globalMemberFunctionName && cfmlGFFirstLetterCase === "lower") {
 					globalMemberFunctionName = `${globalMemberFunctionName.charAt(0).toLowerCase()}${globalMemberFunctionName.substr(1)}`;
@@ -1193,7 +1013,6 @@
 						)
 					);
 				}
->>>>>>> 5c9d66d6
 			}
 		}
 	}
@@ -1209,11 +1028,7 @@
 	const globalTagCompletions: CompletionItem[] = [];
 
 	const tagPrefixPattern: RegExp = getTagPrefixPattern();
-<<<<<<< HEAD
-	const tagPrefixMatch: RegExpExecArray = tagPrefixPattern.exec(state.docPrefix);
-=======
 	const tagPrefixMatch: RegExpExecArray | null = tagPrefixPattern.exec(state.docPrefix);
->>>>>>> 5c9d66d6
 	if (tagPrefixMatch) {
 		const closingSlash: string = tagPrefixMatch[1];
 		const cfmlGTAttributesQuoteType: AttributeQuoteType = state.cfmlCompletionSettings.get<AttributeQuoteType>("globalTags.attributes.quoteType", AttributeQuoteType.Double);
@@ -1224,18 +1039,6 @@
 		for (const tagName in globalTags) {
 			if (state.currentWordMatches(tagName)) {
 				const globalTag: GlobalTag = globalTags[tagName];
-<<<<<<< HEAD
-				const thisGlobalTagCompletion: CompletionItem = createNewProposal(
-					globalTag.name,
-					CompletionItemKind.TypeParameter,
-					{ detail: globalTag.syntax, description: globalTag.description }
-				);
-				if (!closingSlash && (cfmlGTAttributesSetType !== IncludeAttributesSetType.None || Object.prototype.hasOwnProperty.call(cfmlGTAttributesCustom, tagName))) {
-					thisGlobalTagCompletion.insertText = constructTagSnippet(globalTag, cfmlGTAttributesSetType, cfmlGTAttributesQuoteType, cfmlGTAttributesCustom[tagName], cfmlGTAttributesDefault, false);
-				}
-
-				globalTagCompletions.push(thisGlobalTagCompletion);
-=======
 				const thisGlobalTagCompletion: CompletionItem | undefined = globalTag.name
 					? createNewProposal(
 							globalTag.name,
@@ -1250,7 +1053,6 @@
 				if (thisGlobalTagCompletion) {
 					globalTagCompletions.push(thisGlobalTagCompletion);
 				}
->>>>>>> 5c9d66d6
 			}
 		}
 	}
@@ -1274,11 +1076,7 @@
 		const globalTags: GlobalTags = getAllGlobalTags();
 		for (const tagName in globalTags) {
 			const globalTag: GlobalTag = globalTags[tagName];
-<<<<<<< HEAD
-			if (globalTag.scriptSyntax && globalTag.scriptSyntax.startsWith(tagName) && state.currentWordMatches(tagName)) {
-=======
 			if (globalTag.name && globalTag.scriptSyntax && globalTag.scriptSyntax.startsWith(tagName) && state.currentWordMatches(tagName)) {
->>>>>>> 5c9d66d6
 				const thisGlobalTagScriptCompletion: CompletionItem = createNewProposal(
 					globalTag.name,
 					CompletionItemKind.Function,
@@ -1305,11 +1103,7 @@
 	const htmlTagCompletions: CompletionItem[] = [];
 
 	const tagPrefixPattern: RegExp = getTagPrefixPattern();
-<<<<<<< HEAD
-	const tagPrefixMatch: RegExpExecArray = tagPrefixPattern.exec(state.docPrefix);
-=======
 	const tagPrefixMatch: RegExpExecArray | null = tagPrefixPattern.exec(state.docPrefix);
->>>>>>> 5c9d66d6
 	if (tagPrefixMatch) {
 		for (const htmlTag of htmlDataProvider.provideTags()) {
 			if (state.currentWordMatches(htmlTag.name)) {
@@ -1443,11 +1237,7 @@
 		let completionEntry: CompletionEntry;
 		const dottedLogicalPath: string = splitLogicalPath.slice(0, splitParentPath.length + 1).join(".");
 		if (splitLogicalPath.length - splitParentPath.length === 1) {
-<<<<<<< HEAD
-			const directoryPath: string = cfmlMapping.isPhysicalDirectoryPath === undefined || cfmlMapping.isPhysicalDirectoryPath ? cfmlMapping.directoryPath : resolveRootPath(state.document.uri, cfmlMapping.directoryPath);
-=======
 			const directoryPath: string | undefined = cfmlMapping.isPhysicalDirectoryPath === undefined || cfmlMapping.isPhysicalDirectoryPath ? cfmlMapping.directoryPath : resolveRootPath(state.document.uri, cfmlMapping.directoryPath);
->>>>>>> 5c9d66d6
 			completionEntry = { detail: `(mapping) ${dottedLogicalPath}` };
 
 			if (directoryPath) {
