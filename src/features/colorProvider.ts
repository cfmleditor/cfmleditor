--- conflicted
+++ resolved
@@ -18,11 +18,7 @@
 	 * @returns
 	 */
 
-<<<<<<< HEAD
-	public provideDocumentColors(document: TextDocument, _token: CancellationToken): ColorInformation[] {
-=======
 	public provideDocumentColors(document: TextDocument, _token: CancellationToken | undefined): ColorInformation[] {
->>>>>>> 5c9d66d6
 		// console.log("provideDocumentColors:CFMLDocumentColorProvider:" + _token?.isCancellationRequested);
 
 		const result: ColorInformation[] = [];
@@ -31,105 +27,6 @@
 		// const replaceComments = cfmlCompletionSettings.get<boolean>("replaceComments", true);
 
 		const documentStateContext: DocumentStateContext = getDocumentStateContext(document, false, false, _token, true);
-<<<<<<< HEAD
-		const cssRanges: Range[] = getCssRanges(documentStateContext, undefined, _token);
-
-		for (const cssRange of cssRanges) {
-			const rangeTextOffset: number = document.offsetAt(cssRange.start);
-			const rangeText: string = documentStateContext.sanitizedDocumentText.slice(rangeTextOffset, document.offsetAt(cssRange.end));
-			let propertyMatch: RegExpExecArray;
-			// eslint-disable-next-line no-cond-assign
-			while (propertyMatch = cssPropertyPattern.exec(rangeText)) {
-				const propertyValuePrefix: string = propertyMatch[1];
-				const propertyName: string = propertyMatch[2];
-				const propertyValue: string = propertyMatch[3];
-
-				if (!cssDataManager.isKnownProperty(propertyName)) {
-					continue;
-				}
-
-				const cssProperty: IPropertyData = cssDataManager.getProperty(propertyName);
-				if (cssProperty.restrictions && cssProperty.restrictions.includes("color")) {
-					let colorMatch: RegExpExecArray;
-
-					// RGB hex
-					// eslint-disable-next-line no-cond-assign
-					while (colorMatch = rgbHexPattern.exec(propertyValue)) {
-						const rgbHexValue: string = colorMatch[1];
-						const colorRange: Range = new Range(
-							document.positionAt(rangeTextOffset + propertyMatch.index + propertyValuePrefix.length + colorMatch.index),
-							document.positionAt(rangeTextOffset + propertyMatch.index + propertyValuePrefix.length + colorMatch.index + colorMatch[0].length)
-						);
-
-						result.push(new ColorInformation(colorRange, hexToColor(rgbHexValue)));
-					}
-
-					// RGB function
-					// eslint-disable-next-line no-cond-assign
-					while (colorMatch = rgbFuncPattern.exec(propertyValue)) {
-						const r: string = colorMatch[1];
-						const g: string = colorMatch[2];
-						const b: string = colorMatch[3];
-						const a: string = colorMatch[4];
-						const colorRange: Range = new Range(
-							document.positionAt(rangeTextOffset + propertyMatch.index + propertyValuePrefix.length + colorMatch.index),
-							document.positionAt(rangeTextOffset + propertyMatch.index + propertyValuePrefix.length + colorMatch.index + colorMatch[0].length)
-						);
-
-						const red: number = r.includes("%") ? Number.parseFloat(r) / 100 : Number.parseInt(r) / 255;
-						const green: number = g.includes("%") ? Number.parseInt(g) / 100 : Number.parseFloat(g) / 255;
-						const blue: number = b.includes("%") ? Number.parseInt(b) / 100 : Number.parseFloat(b) / 255;
-						let alpha: number;
-						if (a) {
-							alpha = a.includes("%") ? Number.parseFloat(a) / 100 : Number.parseFloat(a);
-						}
-						else {
-							alpha = 1;
-						}
-
-						result.push(new ColorInformation(colorRange, new Color(red, green, blue, alpha)));
-					}
-
-					// HSL function
-					// eslint-disable-next-line no-cond-assign
-					while (colorMatch = hslFuncPattern.exec(propertyValue)) {
-						const h: string = colorMatch[1];
-						const hUnit: string = colorMatch[2];
-						const s: string = colorMatch[3];
-						const l: string = colorMatch[4];
-						const a: string = colorMatch[5];
-						const colorRange: Range = new Range(
-							document.positionAt(rangeTextOffset + propertyMatch.index + propertyValuePrefix.length + colorMatch.index),
-							document.positionAt(rangeTextOffset + propertyMatch.index + propertyValuePrefix.length + colorMatch.index + colorMatch[0].length)
-						);
-
-						const hue: number = Number.parseFloat(h);
-						const sat: number = Number.parseFloat(s);
-						const light: number = Number.parseFloat(l);
-						let alpha: number;
-						if (a) {
-							alpha = a.includes("%") ? Number.parseFloat(a) / 100 : Number.parseFloat(a);
-						}
-						else {
-							alpha = 1;
-						}
-						const hueUnit = hUnit ? hUnit as "deg" | "rad" | "grad" | "turn" : "deg";
-
-						result.push(new ColorInformation(colorRange, colorFromHSL({ h: hue, s: sat, l: light, a: alpha }, hueUnit)));
-					}
-
-					// Color keywords
-					// eslint-disable-next-line no-cond-assign
-					while (colorMatch = colorKeywordPattern.exec(propertyValue)) {
-						const keywordPrefix: string = colorMatch[1];
-						const colorKeyword: string = colorMatch[2].toLowerCase();
-						const colorRange: Range = new Range(
-							document.positionAt(rangeTextOffset + propertyMatch.index + propertyValuePrefix.length + colorMatch.index + keywordPrefix.length),
-							document.positionAt(rangeTextOffset + propertyMatch.index + propertyValuePrefix.length + colorMatch.index + keywordPrefix.length + colorKeyword.length)
-						);
-
-						result.push(new ColorInformation(colorRange, hexToColor(cssColors[colorKeyword])));
-=======
 		const cssRanges: (Range | undefined)[] = getCssRanges(documentStateContext, undefined, _token);
 
 		for (const cssRange of cssRanges) {
@@ -235,7 +132,6 @@
 								result.push(new ColorInformation(colorRange, color));
 							}
 						}
->>>>>>> 5c9d66d6
 					}
 				}
 			}
@@ -302,11 +198,7 @@
 	return Number.parseInt(hex, 16);
 }
 
-<<<<<<< HEAD
-function hexToColor(rgbHex: string): Color {
-=======
 function hexToColor(rgbHex: string): Color | undefined {
->>>>>>> 5c9d66d6
 	rgbHex = rgbHex.replace(/#/g, "");
 
 	let red: number;
