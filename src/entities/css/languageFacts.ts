/** Adopted from https://github.com/Microsoft/vscode-css-languageservice/blob/27f369f0d527b1952689e223960f779e89457374/src/languageFacts/index.ts */

import { EntryStatus, ICSSDataManager, IEntry } from "./cssLanguageTypes";
import { colors } from "./colors";

import { CSSDataManager } from "./dataManager";

export const cssWordRegex: RegExp = /(#?-?\d*\.\d\w*%?)|(::?[\w-]*(?=[^,{;]*[,{]))|(([@#.!])?[\w-?]+%?|[@#!.])/;

export const cssDataManager: ICSSDataManager = new CSSDataManager({

});

export const cssColors: { [name: string]: string } = colors;

function getEntryStatus(status: EntryStatus): string {
	switch (status) {
		case "experimental":
			return "⚠️ Property is experimental. Be cautious when using it.\n\n";
		case "nonstandard":
			return "🚨️ Property is nonstandard. Avoid using it.\n\n";
		case "obsolete":
			return "🚨️️️ Property is obsolete. Avoid using it.\n\n";
		default:
			return "";
	}
}

/**
 * Constructs a description for the given CSS entry
 * @param entry A CSS entry object
 * @returns
 */
<<<<<<< HEAD
export function getEntryDescription(entry: IEntry): string | null {
	if (!entry.description || entry.description === "") {
		return null;
=======
export function getEntryDescription(entry: IEntry): string | undefined {
	if (!entry.description || entry.description === "") {
		return undefined;
>>>>>>> 5c9d66d6
	}

	let result: string = "";

	if (entry.status) {
		result += getEntryStatus(entry.status);
	}

	if (typeof entry.description === "string") {
		result += entry.description;
	}
	else if (entry.description.kind === "plaintext") {
		result += entry.description.value;
	}
	else if (entry.description.kind === "markdown") {
		result += entry.description.value;
	}

	const browserLabel = getBrowserLabel(entry.browsers);
	if (browserLabel) {
		result += `\n(${browserLabel})`;
	}

	/*
  if ("syntax" in entry) {
    result += `\n\nSyntax: ${entry.syntax}`;
  }
  */

	return result;
}

export interface Browsers {
	E?: string;
	FF?: string;
	IE?: string;
	O?: string;
	C?: string;
	S?: string;
	count: number;
	all: boolean;
	onCodeComplete: boolean;
}

export const browserNames = {
	E: "Edge",
	FF: "Firefox",
	S: "Safari",
	C: "Chrome",
	IE: "IE",
	O: "Opera",
};

/**
 *
 * @param browsers
 * @returns
 */
export function getBrowserLabel(browsers: string[] = []): string | null {
	if (browsers.length === 0) {
		return null;
	}

	return browsers
		.map((b) => {
			let result = "";
			const matches = b.match(/([A-Z]+)(\d+)?/);

			const name = matches ? matches[1] : undefined;
			const version = matches ? matches[2] : undefined;

			if (name && name in browserNames) {
				result += browserNames[name as keyof typeof browserNames];
			}
			if (version) {
				result += " " + version;
			}
			return result;
		})
		.join(", ");
}<|MERGE_RESOLUTION|>--- conflicted
+++ resolved
@@ -31,15 +31,9 @@
  * @param entry A CSS entry object
  * @returns
  */
-<<<<<<< HEAD
-export function getEntryDescription(entry: IEntry): string | null {
-	if (!entry.description || entry.description === "") {
-		return null;
-=======
 export function getEntryDescription(entry: IEntry): string | undefined {
 	if (!entry.description || entry.description === "") {
 		return undefined;
->>>>>>> 5c9d66d6
 	}
 
 	let result: string = "";
