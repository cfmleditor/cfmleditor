--- conflicted
+++ resolved
@@ -33,10 +33,6 @@
  * @param name The tag name
  * @returns
  */
-<<<<<<< HEAD
-export function getTag(name: string): ITagData | undefined {
-	return htmlTagMap[name.toLowerCase()];
-=======
 export function getTag(name: string | undefined): ITagData | undefined {
 	if (name) {
 		return htmlTagMap[name.toLowerCase()];
@@ -44,7 +40,6 @@
 	else {
 		return undefined;
 	}
->>>>>>> 5c9d66d6
 }
 
 /**
