import { MySet } from "../utils/collections";
import { Variable } from "./variable";

// TODO: Get query name
// const queryScriptPattern: RegExp = /((?:setSql|queryExecute)\s*\(|sql\s*=)\s*(['"])([\s\S]*?)\2\s*[),]/gi;

export const queryValuePattern: RegExp = /^(?:["']\s*#\s*)?(query(?:New|Execute)?)\(/i;

const selectQueryPattern: RegExp = /^\s*SELECT\s+([\s\S]+?)\s+FROM\s+[\s\S]+/i;

export const queryObjectProperties = {
	columnList: {
		detail: "(property) queryName.columnList",
		description: "Comma-separated list of the query columns.",
	},
	currentRow: {
		detail: "(property) queryName.currentRow",
		description: "Current row of query that is processing within a loop.",
	},
	recordCount: {
		detail: "(property) queryName.recordCount",
		description: "Number of records (rows) returned from the query.",
	},
};

export const queryResultProperties = {
	cached: {
		detail: "(property) resultName.cached",
		description: "True if the query was cached; False otherwise.",
	},
	columnList: {
		detail: "(property) resultName.columnList",
		description: "Comma-separated list of the query columns.",
	},
	executionTime: {
		detail: "(property) resultName.executionTime",
		description: "Cumulative time required to process the query.",
	},
	generatedKey: {
		detail: "(property) resultName.generatedKey",
		description: "Supports all databases. The ID of an inserted row.",
	},
	recordCount: {
		detail: "(property) resultName.recordCount",
		description: "Number of records (rows) returned from the query.",
	},
	sql: {
		detail: "(property) resultName.sql",
		description: "The SQL statement that was executed.",
	},
	sqlParameters: {
		detail: "(property) resultName.sqlParameters",
		description: "An ordered Array of cfqueryparam values.",
	},
};

export interface Query extends Variable {
	selectColumnNames: QueryColumns;
}

export class QueryColumns extends MySet<string> { }

/**
 *
 * @param sql
 * @returns
 */
export function getSelectColumnsFromQueryText(sql: string): QueryColumns {
	const selectColumnNames: QueryColumns = new MySet();

	if (sql) {
<<<<<<< HEAD
		const selectQueryMatch: RegExpMatchArray = sql.match(selectQueryPattern);
=======
		const selectQueryMatch: RegExpMatchArray | null = sql.match(selectQueryPattern);
>>>>>>> 5c9d66d6

		if (selectQueryMatch) {
			const columns: string = selectQueryMatch[1];
			columns.replace(/[[\]"`]/g, "").split(",").forEach((column: string) => {
				const splitColumn: string[] = column.trim().split(/[\s.]+/);
				if (splitColumn.length > 0) {
<<<<<<< HEAD
					const columnName = splitColumn.pop();
					if (columnName !== "*") {
=======
					const columnName: string | undefined = splitColumn.pop();
					if (columnName && columnName !== "*") {
>>>>>>> 5c9d66d6
						selectColumnNames.add(columnName);
					}
				}
			});
		}
	}

	return selectColumnNames;
}

/**
 * Checks whether a Variable is a Query
 * @param variable The variable object to check
 * @returns
 */
export function isQuery(variable: Variable): variable is Query {
	return "selectColumnNames" in variable;
}<|MERGE_RESOLUTION|>--- conflicted
+++ resolved
@@ -69,24 +69,15 @@
 	const selectColumnNames: QueryColumns = new MySet();
 
 	if (sql) {
-<<<<<<< HEAD
-		const selectQueryMatch: RegExpMatchArray = sql.match(selectQueryPattern);
-=======
 		const selectQueryMatch: RegExpMatchArray | null = sql.match(selectQueryPattern);
->>>>>>> 5c9d66d6
 
 		if (selectQueryMatch) {
 			const columns: string = selectQueryMatch[1];
 			columns.replace(/[[\]"`]/g, "").split(",").forEach((column: string) => {
 				const splitColumn: string[] = column.trim().split(/[\s.]+/);
 				if (splitColumn.length > 0) {
-<<<<<<< HEAD
-					const columnName = splitColumn.pop();
-					if (columnName !== "*") {
-=======
 					const columnName: string | undefined = splitColumn.pop();
 					if (columnName && columnName !== "*") {
->>>>>>> 5c9d66d6
 						selectColumnNames.add(columnName);
 					}
 				}
