import { CancellationToken, Position, Range, Selection, TextDocument, TextEditor, TextEditorEdit, Uri, WorkspaceConfiguration, window, workspace } from "vscode";
import { getGlobalTag } from "../features/cachedEntities";
import { StringContext, isStringDelimiter } from "../utils/contextUtil";
import { DocumentPositionStateContext, DocumentStateContext, getDocumentPositionStateContext } from "../utils/documentUtil";
import { Attributes, parseAttributes } from "./attribute";
import { DataType } from "./dataType";
import { GlobalTag } from "./globals";
import { HTML_EMPTY_ELEMENTS } from "./html/htmlTag";

const tagAttributePattern: RegExp = /<(([a-z_]+)\s+)([^<>]*)$/i;
const cfTagAttributePattern: RegExp = /<((cf[a-z_]+)\s+)([^<>]*)$/i;
// FIXME: If an attribute value contains ) then subsequent attributes will not match this
const cfScriptTagAttributePattern: RegExp = /\b((cf[a-z_]+)\s*\(\s*)([^)]*)$/i;
const tagPrefixPattern: RegExp = /<\s*(\/)?\s*$/;

export interface Tag {
	name: string;
	attributes: Attributes;
	tagRange: Range;
<<<<<<< HEAD
	bodyRange?: Range;
=======
	bodyRange?: Range | undefined;
>>>>>>> 5c9d66d6
	isScript: boolean;
}

export interface StartTag {
	name: string;
	attributes: Attributes;
	tagRange: Range;
}

export interface TagContext {
	inStartTag: boolean;
	inEndTag: boolean;
<<<<<<< HEAD
	name: string;
	startOffset: number;
=======
	name: string | undefined;
	startOffset: number | undefined;
>>>>>>> 5c9d66d6
}

const nonClosingCfmlTags: string[] = [
	"cfabort",
	"cfapplication",
	"cfargument",
	"cfassociate",
	"cfbreak",
	"cfchartdata",
	"cfcollection",
	"cfcontent",
	"cfcontinue",
	"cfcookie",
	"cfdirectory",
	"cfdump",
	"cfelse",
	"cfelseif",
	"cferror",
	"cfexecute",
	"cfexit",
	"cffile",
	"cfflush",
	"cfheader",
	"cfhttpparam",
	"cfimage",
	"cfimport",
	"cfinclude",
	"cfindex",
	"cfinput",
	"cfinvokeargument",
	"cflocation",
	"cflog",
	"cfloginuser",
	"cflogout",
	"cfmailparam",
	"cfobject",
	"cfobjectcache",
	"cfparam",
	"cfpop",
	"cfprocessingdirective",
	"cfprocparam",
	"cfprocresult",
	"cfproperty",
	"cfqueryparam",
	"cfregistry",
	"cfreportparam",
	"cfrethrow",
	"cfreturn",
	"cfschedule",
	"cfspreadsheet",
	"cfsearch",
	"cfset",
	"cfsetting",
	"cfthrow",
	"cfwddx",
];

export const nonClosingTags: string[] = nonClosingCfmlTags.concat(HTML_EMPTY_ELEMENTS);

export const nonIndentingTags: string[] = [
	// HTML
	"area",
	"base",
	"br",
	"col",
	"command",
	"embed",
	"hr",
	"img",
	"input",
	"keygen",
	"link",
	"meta",
	"param",
	"source",
	"track",
	"wbr",
	// CFML
	"cfabort",
	"cfapplication",
	"cfargument",
	"cfassociate",
	"cfbreak",
	"cfchartdata",
	"cfcollection",
	"cfcontent",
	"cfcontinue",
	"cfcookie",
	"cfdirectory",
	"cfdump",
	"cferror",
	"cfexecute",
	"cfexit",
	"cffile",
	"cfflush",
	"cfheader",
	"cfhttpparam",
	"cfimage",
	"cfimport",
	"cfinclude",
	"cfindex",
	"cfinput",
	"cfinvokeargument",
	"cflocation",
	"cflog",
	"cfloginuser",
	"cflogout",
	"cfmailparam",
	"cfobject",
	"cfobjectcache",
	"cfparam",
	"cfpop",
	"cfprocessingdirective",
	"cfprocparam",
	"cfprocresult",
	"cfproperty",
	"cfqueryparam",
	"cfregistry",
	"cfreportparam",
	"cfrethrow",
	"cfreturn",
	"cfschedule",
	"cfspreadsheet",
	"cfsearch",
	"cfset",
	"cfsetting",
	"cfthrow",
	"cfwddx",
];

export const decreasingIndentingTags: string[] = [
	"cfelse",
	"cfelseif",
];

// These tags contain an expression instead of attributes
export const expressionCfmlTags: string[] = ["cfset", "cfif", "cfelseif", "cfreturn"];

export interface VariableAttribute {
	attributeName: string;
	dataType: DataType;
}

export interface OutputVariableTags {
	[name: string]: VariableAttribute[];
}

export interface InputVariableTags {
	[name: string]: VariableAttribute[];
}

/*
const outputVariableTags: OutputVariableTags = {
  "cfchart": [
    {
      attributeName: "name",
      dataType: DataType.Binary
    }
  ],
  "cfcollection": [
    {
      attributeName: "name",
      dataType: DataType.Query
    }
  ],
  "cfdbinfo": [
    {
      attributeName: "name",
      dataType: DataType.Any
    }
  ],
  "cfdirectory": [
    {
      attributeName: "name",
      dataType: DataType.Query
    }
  ],
  "cfdocument": [
    {
      attributeName: "name",
      dataType: DataType.Binary
    }
  ],
  "cfexecute": [
    {
      attributeName: "variable",
      dataType: DataType.String
    }
  ],
  "cffeed": [
    {
      attributeName: "name",
      dataType: DataType.Struct
    },
    {
      attributeName: "query",
      dataType: DataType.Query
    }
  ],
  "cffile": [
    {
      attributeName: "result",
      dataType: DataType.Struct
    },
    {
      attributeName: "variable",
      dataType: DataType.Any
    }
  ],
  "cfftp": [
    {
      attributeName: "name",
      dataType: DataType.Query
    },
    {
      attributeName: "result",
      dataType: DataType.Struct
    }
  ],
  "cfhtmltopdf": [
    {
      attributeName: "name",
      dataType: DataType.Binary
    }
  ],
  "cfhttp": [
    {
      attributeName: "name",
      dataType: DataType.Query
    },
    {
      attributeName: "result",
      dataType: DataType.Struct
    }
  ],
  "cfimage": [
    {
      attributeName: "name",
      dataType: DataType.Any
    },
    {
      attributeName: "structName",
      dataType: DataType.Struct
    }
  ],
  "cfimap": [
    {
      attributeName: "name",
      dataType: DataType.Query
    }
  ],
  // cfinvoke dataType could be taken from function return type
  "cfinvoke": [
    {
      attributeName: "returnvariable",
      dataType: DataType.Any
    }
  ],
  "cfldap": [
    {
      attributeName: "name",
      dataType: DataType.Query
    }
  ],
  // cfloop dataTypes are conditional
  "cfloop": [
    {
      attributeName: "index",
      dataType: DataType.Any
    },
    {
      attributeName: "item",
      dataType: DataType.Any
    }
  ],
  "cfntauthenticate": [
    {
      attributeName: "result",
      dataType: DataType.Any
    },
  ],
  // cfobject excluded and handled elsewhere
  // cfparam excluded and handled elsewhere
  "cfpdf": [
    {
      attributeName: "name",
      dataType: DataType.Binary
    },
  ],
  "cfpop": [
    {
      attributeName: "name",
      dataType: DataType.Query
    },
  ],
  "cfprocparam": [
    {
      attributeName: "variable",
      dataType: DataType.Any
    },
  ],
  "cfprocresult": [
    {
      attributeName: "name",
      dataType: DataType.Query
    },
  ],
  // cfproperty excluded and handled elsewhere
  "cfquery": [
    {
      attributeName: "name",
      dataType: DataType.Query
    },
    {
      attributeName: "result",
      dataType: DataType.Struct
    }
  ],
  "cfregistry": [
    {
      attributeName: "name",
      dataType: DataType.Query
    },
    {
      attributeName: "variable",
      dataType: DataType.Any
    }
  ],
  "cfreport": [
    {
      attributeName: "name",
      dataType: DataType.Any
    },
  ],
  "cfsavecontent": [
    {
      attributeName: "variable",
      dataType: DataType.String
    },
  ],
  "cfsearch": [
    {
      attributeName: "name",
      dataType: DataType.Query
    },
  ],
  "cfsharepoint": [
    {
      attributeName: "name",
      dataType: DataType.Any
    },
  ],
  "cfspreadsheet": [
    {
      attributeName: "name",
      dataType: DataType.Any
    },
    {
      attributeName: "query",
      dataType: DataType.Query
    }
  ],
  "cfstoredproc": [
    {
      attributeName: "result",
      dataType: DataType.Struct
    },
  ],
  "cfwddx": [
    {
      attributeName: "output",
      dataType: DataType.Any
    },
  ],
  "cfxml": [
    {
      attributeName: "variable",
      dataType: DataType.XML
    },
  ],
  "cfzip": [
    {
      attributeName: "name",
      dataType: DataType.Query
    },
    {
      attributeName: "variable",
      dataType: DataType.Any
    },
  ],
};

export function getOutputVariableTags(): OutputVariableTags {
  return outputVariableTags;
}
*/

/**
 * Key is tag name. Value is array of attribute names. Both all lowercased.
 */
export interface ComponentPathAttributes {
	[name: string]: string[];
}

const componentPathAttributes: ComponentPathAttributes = {
	cfargument: [
		"type",
	],
	// Handling cfcomponent extends/implements elsewhere
	cffunction: [
		"returntype",
	],
	cfproperty: [
		"type",
	],
};

/**
 * Returns which attributes of which tags potentially contain component paths
 * @returns
 */
export function getComponentPathAttributes(): ComponentPathAttributes {
	return componentPathAttributes;
}

/**
 * Returns a pattern that matches the most recent unclosed tag, capturing the name and attributes
 * @returns
 */
export function getTagAttributePattern(): RegExp {
	return tagAttributePattern;
}

/**
 * Returns a pattern that matches the most recent unclosed cf-tag, capturing the name and attributes
 * @returns
 */
export function getCfTagAttributePattern(): RegExp {
	return cfTagAttributePattern;
}

/**
 * Returns a pattern that matches the most recent unclosed script cf-tag, capturing the name and attributes
 * @returns
 */
export function getCfScriptTagAttributePattern(): RegExp {
	return cfScriptTagAttributePattern;
}

/**
 * Gets a pattern that matches a tag prefix
 * Capture groups:
 * 1. Closing slash
 * @returns
 */
export function getTagPrefixPattern(): RegExp {
	return tagPrefixPattern;
}

/**
 * Returns a pattern that matches tags with the given name. Nested tags of the same name will not be correctly selected.
 * Capture groups:
 * 1. Name/Prefix
 * 2. Attributes
 * 3. Body
 * @param tagName The name of the tag to capture
 * @returns
 */
export function getTagPattern(tagName: string): RegExp {
	// Attributes capture fails if an attribute value contains >
	return new RegExp(`(<${tagName}\\b\\s*)([^>]*?)(?:>([\\s\\S]*?)<\\/${tagName}>|\\/?>)`, "gi");
}

/**
 * Returns a pattern that matches start tags with the given name.
 * Capture groups:
 * 1. Prefix
 * 2. Attributes
 * 3. Closing slash
 * @param tagName The name of the tag to capture
 * @returns
 */
export function getStartTagPattern(tagName: string): RegExp {
	return new RegExp(`(<${tagName}\\b\\s*)([^>]*?)(\\/)?>`, "gi");
}

/**
 * Returns a pattern that matches start tags in script with the given name.
 * Capture groups:
 * 1. Prefix
 * 2. Attributes
 * 3. Closing semicolon
 * @param tagName The name of the tag to capture
 * @returns
 */
export function getStartScriptTagPattern(tagName: string): RegExp {
	return new RegExp(`\\b(${tagName}\\s*\\(\\s*)([^)]*)\\)(;)?`, "gi");
}

/**
 * Returns a pattern that matches all CF tags. Does not properly deal with nested tags of the same type.
 * Capture groups:
 * 1. Prefix
 * 2. Name
 * 3. Attributes
 * 4. Body
 * @returns
 */
export function getCfTagPattern(): RegExp {
	return /(<(cf[a-z_]+)\s*)([^>]*?)(?:>([\s\S]*?)<\/\2>|\/?>)/gi;
}

/**
 * Returns a pattern that matches CF tags ignoring a body.
 * Capture groups:
 * 1. Prefix
 * 2. Name
 * 3. Attributes
 * @returns
 */
export function getCfStartTagPattern(): RegExp {
	return /(<(cf[a-z_]+)\s*)([^>]*?)>/gi;
}

/**
 * Returns a pattern that matches all CFScript tags.
 * Capture groups:
 * 1. Prefix
 * 2. Name
 * 3. Attributes
 * 4. Body
 * @returns
 */
export function getCfScriptTagPattern(): RegExp {
	return /\b((cf[a-z_]+)\s*\(\s*)([^)]*)\)(?:\s*{([^}]*?)})?/gi;
}

/**
 * Returns a pattern that matches all CFScript tags ignoring a body.
 * Capture groups:
 * 1. Prefix
 * 2. Name
 * 3. Attributes
 * @returns
 */
export function getCfScriptTagPatternIgnoreBody(): RegExp {
	return /\b((cf[a-z_]+)\s*\(\s*)([^)]*)\)/gi;
}

/**
 * Gets the names of all nonclosing CFML tags
 * @returns
 */
export function getNonClosingCfmlTags(): string[] {
	return nonClosingCfmlTags;
}

/**
 * Returns all of the information for the given tag name in the given document, optionally within a given range.
 * Nested tags of the same name will not be correctly selected. Does not account for tags in script.
 * @param documentStateContext The context information for the TextDocument to check
 * @param tagName The name of the tag to capture
 * @param range Range within which to check
 * @param _token
 * @returns
 */
// eslint-disable-next-line @typescript-eslint/no-unused-vars
<<<<<<< HEAD
export function parseTags(documentStateContext: DocumentStateContext, tagName: string, range: Range, _token: CancellationToken): Tag[] {
=======
export function parseTags(documentStateContext: DocumentStateContext, tagName: string, range: Range | undefined, _token: CancellationToken | undefined): Tag[] {
>>>>>>> 5c9d66d6
	const tags: Tag[] = [];
	const document: TextDocument = documentStateContext.document;
	let textOffset: number = 0;
	let documentText: string = documentStateContext.sanitizedDocumentText;
	if (range && document.validateRange(range)) {
		textOffset = document.offsetAt(range.start);
		documentText = documentText.slice(textOffset, document.offsetAt(range.end));
	}

	const thisTagPattern: RegExp = getTagPattern(tagName);
<<<<<<< HEAD
	let thisTagMatch: RegExpExecArray = null;
=======
	let thisTagMatch: RegExpExecArray | null = null;
>>>>>>> 5c9d66d6
	// eslint-disable-next-line no-cond-assign
	while (thisTagMatch = thisTagPattern.exec(documentText)) {
		const tagStart: string = thisTagMatch[1];
		const tagAttributes: string = thisTagMatch[2];
		const tagBodyText: string = thisTagMatch[3];

		const attributeStartOffset: number = textOffset + thisTagMatch.index + tagStart.length;
		const attributeRange: Range = new Range(
			document.positionAt(attributeStartOffset),
			document.positionAt(attributeStartOffset + tagAttributes.length)
		);

<<<<<<< HEAD
		let tagBodyRange: Range;
=======
		let tagBodyRange: Range | undefined;
>>>>>>> 5c9d66d6
		if (tagBodyText !== undefined) {
			const thisBodyStartOffset: number = attributeStartOffset + tagAttributes.length + 1;
			tagBodyRange = new Range(
				document.positionAt(thisBodyStartOffset),
				document.positionAt(thisBodyStartOffset + tagBodyText.length)
			);
		}

		tags.push({
			name: tagName,
			attributes: parseAttributes(document, attributeRange),
			tagRange: new Range(
				document.positionAt(thisTagMatch.index),
				document.positionAt(thisTagMatch.index + thisTagMatch[0].length)
			),
			bodyRange: tagBodyRange,
			isScript: false,
		});
	}

	return tags;
}

/**
 * Returns the start tag information for the given tag name in the given document, optionally within a given range.
 * @param documentStateContext The context information for the TextDocument to check
 * @param tagName The name of the tag to capture
 * @param isScript Whether this document or range is defined entirely in CFScript
 * @param range Range within which to check
 * @param _token
 * @returns
 */
// eslint-disable-next-line @typescript-eslint/no-unused-vars
<<<<<<< HEAD
export function parseStartTags(documentStateContext: DocumentStateContext, tagName: string, isScript: boolean, range: Range, _token: CancellationToken): StartTag[] {
=======
export function parseStartTags(documentStateContext: DocumentStateContext, tagName: string, isScript: boolean, range: Range | undefined, _token: CancellationToken | undefined): StartTag[] {
>>>>>>> 5c9d66d6
	const startTags: StartTag[] = [];
	const document: TextDocument = documentStateContext.document;
	let textOffset: number = 0;
	let documentText: string = documentStateContext.sanitizedDocumentText;
	if (range && document.validateRange(range)) {
		textOffset = document.offsetAt(range.start);
		documentText = documentText.slice(textOffset, document.offsetAt(range.end));
	}

	const thisTagPattern: RegExp = isScript ? getStartScriptTagPattern(tagName) : getStartTagPattern(tagName);
<<<<<<< HEAD
	let thisTagMatch: RegExpExecArray = null;
=======
	let thisTagMatch: RegExpExecArray | null = null;
>>>>>>> 5c9d66d6
	// eslint-disable-next-line no-cond-assign
	while (thisTagMatch = thisTagPattern.exec(documentText)) {
		const fullMatch: string = thisTagMatch[0];
		const tagStart: string = thisTagMatch[1];
		const tagAttributes: string = thisTagMatch[2];

		const thisTagStartOffset: number = textOffset + thisTagMatch.index;
		const startTagRange: Range = new Range(
			document.positionAt(thisTagStartOffset),
			document.positionAt(thisTagStartOffset + fullMatch.length)
		);

		const attributeStartOffset: number = thisTagStartOffset + tagStart.length;
		const attributeRange: Range = new Range(
			document.positionAt(attributeStartOffset),
			document.positionAt(attributeStartOffset + tagAttributes.length)
		);

		startTags.push({
			name: tagName,
			attributes: parseAttributes(document, attributeRange),
			tagRange: startTagRange,
		});
	}

	return startTags;
}

/**
 * Returns all of the CF tags for the given documentStateContext
 * @param documentStateContext The context information for the TextDocument to check
 * @param isScript Whether the document or given range is CFScript
 * @param docRange Range within which to check
 * @returns
 */
export function getCfTags(documentStateContext: DocumentStateContext, isScript: boolean = false, docRange?: Range): Tag[] {
	const tags: Tag[] = [];
	const unclosedTags: StartTag[] = [];
	const document: TextDocument = documentStateContext.document;
	const documentText: string = documentStateContext.sanitizedDocumentText;
	let textOffsetStart: number = 0;
	let textOffsetEnd = documentText.length;

	if (docRange && document.validateRange(docRange)) {
		textOffsetStart = document.offsetAt(docRange.start);
		textOffsetEnd = document.offsetAt(docRange.end);
	}

	let tagContext: TagContext = {
		inStartTag: false,
		inEndTag: false,
		name: undefined,
		startOffset: undefined,
	};

	let stringContext: StringContext = {
		inString: false,
		activeStringDelimiter: undefined,
		start: undefined,
		embeddedCFML: false,
	};

	const nonClosingCfmlTags: string[] = getNonClosingCfmlTags();

	const tagOpeningChar: string = "<";
	const tagClosingChar: string = ">";
	const embeddedCFMLDelimiter: string = "#";

	// TODO: Account for script tags

<<<<<<< HEAD
	let characterAtPreviousPosition: string;
=======
	let characterAtPreviousPosition: string | undefined;
>>>>>>> 5c9d66d6
	for (let offset = textOffsetStart; offset < textOffsetEnd; offset++) {
		const characterAtPosition: string = documentText.charAt(offset);

		if (stringContext.inString) {
			if (characterAtPosition === embeddedCFMLDelimiter) {
				stringContext.embeddedCFML = !stringContext.embeddedCFML;
			}
			else if (!stringContext.embeddedCFML && characterAtPosition === stringContext.activeStringDelimiter) {
				stringContext = {
					inString: false,
					activeStringDelimiter: undefined,
					start: undefined,
					embeddedCFML: false,
				};
			}
		}
		else if (tagContext.inStartTag) {
			if (characterAtPosition === tagClosingChar) {
<<<<<<< HEAD
				const globalTag: GlobalTag = getGlobalTag(tagContext.name);
				let attributes: Attributes;
				if (!globalTag || (globalTag.signatures.length > 0 && globalTag.signatures[0].parameters.length > 0)) {
					const attributeRange: Range = new Range(
						document.positionAt(tagContext.startOffset + tagContext.name.length + 1),
						document.positionAt(offset)
					);
					attributes = parseAttributes(document, attributeRange);
				}
				const tagRange: Range = new Range(document.positionAt(tagContext.startOffset), document.positionAt(offset + 1));
				if (nonClosingCfmlTags.includes(tagContext.name) || characterAtPreviousPosition === "/") {
					tags.push({
						name: tagContext.name,
						attributes: attributes,
						tagRange: tagRange,
						isScript: false,
					});
				}
				else {
					unclosedTags.push({
						name: tagContext.name,
						attributes: attributes,
						tagRange: tagRange,
					});
				}

=======
				const globalTag: GlobalTag | undefined = getGlobalTag(tagContext.name);
				let attributes: Attributes | undefined;
				if (!globalTag || (globalTag.signatures.length > 0 && globalTag.signatures[0].parameters.length > 0)) {
					if (tagContext.startOffset && tagContext.name) {
						const attributeRange: Range = new Range(
							document.positionAt(tagContext.startOffset + tagContext.name.length + 1),
							document.positionAt(offset)
						);
						attributes = parseAttributes(document, attributeRange);
					}
				}
				if (tagContext && attributes && tagContext.startOffset && tagContext.name) {
					const tagRange: Range = new Range(document.positionAt(tagContext.startOffset), document.positionAt(offset + 1));
					if (nonClosingCfmlTags.includes(tagContext.name) || characterAtPreviousPosition === "/") {
						tags.push({
							name: tagContext.name,
							attributes: attributes,
							tagRange: tagRange,
							isScript: false,
						});
					}
					else {
						unclosedTags.push({
							name: tagContext.name,
							attributes: attributes,
							tagRange: tagRange,
						});
					}
				}
>>>>>>> 5c9d66d6
				tagContext = {
					inStartTag: false,
					inEndTag: false,
					name: undefined,
					startOffset: undefined,
				};
			}
			else if (isStringDelimiter(characterAtPosition)) {
				stringContext = {
					inString: true,
					activeStringDelimiter: characterAtPosition,
					start: document.positionAt(offset),
					embeddedCFML: false,
				};
			}
		}
		else if (tagContext.inEndTag) {
			if (characterAtPosition === tagClosingChar) {
<<<<<<< HEAD
				const unclosedTag: StartTag = unclosedTags.pop();
				const bodyRange = new Range(unclosedTag.tagRange.end.translate(0, 1), document.positionAt(tagContext.startOffset));

				tags.push({
					name: unclosedTag.name,
					attributes: unclosedTag.attributes,
					tagRange: new Range(unclosedTag.tagRange.start, document.positionAt(offset + 1)),
					bodyRange: bodyRange,
					isScript: false,
				});
=======
				const unclosedTag: StartTag | undefined = unclosedTags.pop();

				if (unclosedTag && tagContext.startOffset) {
					const bodyRange = new Range(unclosedTag.tagRange.end.translate(0, 1), document.positionAt(tagContext.startOffset));

					tags.push({
						name: unclosedTag.name,
						attributes: unclosedTag.attributes,
						tagRange: new Range(unclosedTag.tagRange.start, document.positionAt(offset + 1)),
						bodyRange: bodyRange,
						isScript: false,
					});
				}
>>>>>>> 5c9d66d6

				tagContext = {
					inStartTag: false,
					inEndTag: false,
					name: undefined,
					startOffset: undefined,
				};
			}
		}
		else if (isScript) {
			if (isStringDelimiter(characterAtPosition)) {
				const currentPosition: Position = document.positionAt(offset);
				stringContext = {
					inString: true,
					activeStringDelimiter: characterAtPosition,
					start: currentPosition,
					embeddedCFML: false,
				};
			}
		}
		else if (characterAtPreviousPosition === "c" && characterAtPosition === "f") {
			const currentPosition: Position = document.positionAt(offset);
			const prefixStartPosition: Position = document.positionAt(offset - 2);
			const prefixEndPosition: Position = document.positionAt(offset - 1);
			let prefixText: string = document.getText(new Range(prefixStartPosition, prefixEndPosition));
			if (prefixText === tagOpeningChar) {
				const tagName = document.getText(document.getWordRangeAtPosition(currentPosition));
				tagContext = {
					inStartTag: true,
					inEndTag: false,
					name: tagName,
					startOffset: offset - 2,
				};
			}
			else {
				const beforePrefixPosition: Position = document.positionAt(offset - 3);
				prefixText = document.getText(new Range(beforePrefixPosition, prefixEndPosition));
				if (prefixText === "</") {
					const tagName = document.getText(document.getWordRangeAtPosition(currentPosition));
					const lastUnclosedTag: StartTag = unclosedTags.slice(-1)[0];
					if (lastUnclosedTag && lastUnclosedTag.name === tagName) {
						tagContext = {
							inStartTag: false,
							inEndTag: true,
							name: tagName,
							startOffset: offset - 3,
						};
					}
				}
			}
		}

		characterAtPreviousPosition = characterAtPosition;
	}

	/*
    if (!isScript) {
      let cfScriptRanges: Range[] = getCfScriptRanges(document, docRange);
      cfScriptRanges.forEach((range: Range) => {
        const cfscriptTags: Tag[] = getCfTags(documentStateContext, true, range);
        tags = tags.concat(cfscriptTags);
      });
    }
    */

	return tags;
}

/**
 * Relocates cursor to the start of the tag matching the current selection
 * @param editor The text editor in which to find the matching tag
 * @param edit
 * @param _token
 */
<<<<<<< HEAD
export function goToMatchingTag(editor: TextEditor, edit: TextEditorEdit, _token: CancellationToken = null): void {
=======
export function goToMatchingTag(editor: TextEditor, edit: TextEditorEdit, _token: CancellationToken | undefined): void {
>>>>>>> 5c9d66d6
	const position: Position = editor.selection.active;
	const documentUri: Uri = editor.document.uri;

	const cfmlCompletionSettings: WorkspaceConfiguration = workspace.getConfiguration("cfml.suggest", documentUri);
	const replaceComments = cfmlCompletionSettings.get<boolean>("replaceComments", true);

	const documentPositionStateContext: DocumentPositionStateContext = getDocumentPositionStateContext(editor.document, position, false, replaceComments, _token, false);

	const currentWord: string = documentPositionStateContext.currentWord;
<<<<<<< HEAD
	let globalTag: GlobalTag = getGlobalTag(currentWord);
	if (!globalTag) {
		const cfTagAttributePattern: RegExp = documentPositionStateContext.positionIsScript ? getCfScriptTagAttributePattern() : getCfTagAttributePattern();
		const cfTagAttributeMatch: RegExpExecArray = cfTagAttributePattern.exec(documentPositionStateContext.docPrefix);
=======
	let globalTag: GlobalTag | undefined = getGlobalTag(currentWord);
	if (!globalTag) {
		const cfTagAttributePattern: RegExp = documentPositionStateContext.positionIsScript ? getCfScriptTagAttributePattern() : getCfTagAttributePattern();
		const cfTagAttributeMatch: RegExpExecArray | null = cfTagAttributePattern.exec(documentPositionStateContext.docPrefix);
>>>>>>> 5c9d66d6
		if (cfTagAttributeMatch) {
			const tagName: string = cfTagAttributeMatch[2];
			globalTag = getGlobalTag(tagName);
		}
	}

	if (globalTag) {
		const nonClosingCfmlTags: string[] = getNonClosingCfmlTags();
<<<<<<< HEAD
		if (!nonClosingCfmlTags.includes(globalTag.name)) {
			const tags: Tag[] = getCfTags(documentPositionStateContext, documentPositionStateContext.docIsScript);
			const foundTag: Tag = tags.find((tag: Tag) => {
				return (tag.bodyRange && !tag.bodyRange.contains(position) && tag.tagRange.contains(position));
			});

			if (foundTag) {
=======
		if (globalTag.name && !nonClosingCfmlTags.includes(globalTag.name)) {
			const tags: Tag[] = getCfTags(documentPositionStateContext, documentPositionStateContext.docIsScript);
			const foundTag: Tag | undefined = tags.find((tag: Tag) => {
				return (tag.bodyRange && !tag.bodyRange.contains(position) && tag.tagRange.contains(position));
			});

			if (foundTag && foundTag.bodyRange) {
>>>>>>> 5c9d66d6
				let newPosition: Position;
				if (position.isBeforeOrEqual(foundTag.bodyRange.start)) {
					newPosition = foundTag.bodyRange.end.translate(0, 2);
				}
				else {
					newPosition = foundTag.tagRange.start.translate(0, 1);
				}

				editor.selection = new Selection(newPosition, newPosition);
				editor.revealRange(editor.selection);
				return;
			}
		}
	}

	window.showInformationMessage("No matching tag was found");
}<|MERGE_RESOLUTION|>--- conflicted
+++ resolved
@@ -17,11 +17,7 @@
 	name: string;
 	attributes: Attributes;
 	tagRange: Range;
-<<<<<<< HEAD
-	bodyRange?: Range;
-=======
 	bodyRange?: Range | undefined;
->>>>>>> 5c9d66d6
 	isScript: boolean;
 }
 
@@ -34,13 +30,8 @@
 export interface TagContext {
 	inStartTag: boolean;
 	inEndTag: boolean;
-<<<<<<< HEAD
-	name: string;
-	startOffset: number;
-=======
 	name: string | undefined;
 	startOffset: number | undefined;
->>>>>>> 5c9d66d6
 }
 
 const nonClosingCfmlTags: string[] = [
@@ -608,11 +599,7 @@
  * @returns
  */
 // eslint-disable-next-line @typescript-eslint/no-unused-vars
-<<<<<<< HEAD
-export function parseTags(documentStateContext: DocumentStateContext, tagName: string, range: Range, _token: CancellationToken): Tag[] {
-=======
 export function parseTags(documentStateContext: DocumentStateContext, tagName: string, range: Range | undefined, _token: CancellationToken | undefined): Tag[] {
->>>>>>> 5c9d66d6
 	const tags: Tag[] = [];
 	const document: TextDocument = documentStateContext.document;
 	let textOffset: number = 0;
@@ -623,11 +610,7 @@
 	}
 
 	const thisTagPattern: RegExp = getTagPattern(tagName);
-<<<<<<< HEAD
-	let thisTagMatch: RegExpExecArray = null;
-=======
 	let thisTagMatch: RegExpExecArray | null = null;
->>>>>>> 5c9d66d6
 	// eslint-disable-next-line no-cond-assign
 	while (thisTagMatch = thisTagPattern.exec(documentText)) {
 		const tagStart: string = thisTagMatch[1];
@@ -640,11 +623,7 @@
 			document.positionAt(attributeStartOffset + tagAttributes.length)
 		);
 
-<<<<<<< HEAD
-		let tagBodyRange: Range;
-=======
 		let tagBodyRange: Range | undefined;
->>>>>>> 5c9d66d6
 		if (tagBodyText !== undefined) {
 			const thisBodyStartOffset: number = attributeStartOffset + tagAttributes.length + 1;
 			tagBodyRange = new Range(
@@ -678,11 +657,7 @@
  * @returns
  */
 // eslint-disable-next-line @typescript-eslint/no-unused-vars
-<<<<<<< HEAD
-export function parseStartTags(documentStateContext: DocumentStateContext, tagName: string, isScript: boolean, range: Range, _token: CancellationToken): StartTag[] {
-=======
 export function parseStartTags(documentStateContext: DocumentStateContext, tagName: string, isScript: boolean, range: Range | undefined, _token: CancellationToken | undefined): StartTag[] {
->>>>>>> 5c9d66d6
 	const startTags: StartTag[] = [];
 	const document: TextDocument = documentStateContext.document;
 	let textOffset: number = 0;
@@ -693,11 +668,7 @@
 	}
 
 	const thisTagPattern: RegExp = isScript ? getStartScriptTagPattern(tagName) : getStartTagPattern(tagName);
-<<<<<<< HEAD
-	let thisTagMatch: RegExpExecArray = null;
-=======
 	let thisTagMatch: RegExpExecArray | null = null;
->>>>>>> 5c9d66d6
 	// eslint-disable-next-line no-cond-assign
 	while (thisTagMatch = thisTagPattern.exec(documentText)) {
 		const fullMatch: string = thisTagMatch[0];
@@ -768,11 +739,7 @@
 
 	// TODO: Account for script tags
 
-<<<<<<< HEAD
-	let characterAtPreviousPosition: string;
-=======
 	let characterAtPreviousPosition: string | undefined;
->>>>>>> 5c9d66d6
 	for (let offset = textOffsetStart; offset < textOffsetEnd; offset++) {
 		const characterAtPosition: string = documentText.charAt(offset);
 
@@ -791,34 +758,6 @@
 		}
 		else if (tagContext.inStartTag) {
 			if (characterAtPosition === tagClosingChar) {
-<<<<<<< HEAD
-				const globalTag: GlobalTag = getGlobalTag(tagContext.name);
-				let attributes: Attributes;
-				if (!globalTag || (globalTag.signatures.length > 0 && globalTag.signatures[0].parameters.length > 0)) {
-					const attributeRange: Range = new Range(
-						document.positionAt(tagContext.startOffset + tagContext.name.length + 1),
-						document.positionAt(offset)
-					);
-					attributes = parseAttributes(document, attributeRange);
-				}
-				const tagRange: Range = new Range(document.positionAt(tagContext.startOffset), document.positionAt(offset + 1));
-				if (nonClosingCfmlTags.includes(tagContext.name) || characterAtPreviousPosition === "/") {
-					tags.push({
-						name: tagContext.name,
-						attributes: attributes,
-						tagRange: tagRange,
-						isScript: false,
-					});
-				}
-				else {
-					unclosedTags.push({
-						name: tagContext.name,
-						attributes: attributes,
-						tagRange: tagRange,
-					});
-				}
-
-=======
 				const globalTag: GlobalTag | undefined = getGlobalTag(tagContext.name);
 				let attributes: Attributes | undefined;
 				if (!globalTag || (globalTag.signatures.length > 0 && globalTag.signatures[0].parameters.length > 0)) {
@@ -848,7 +787,6 @@
 						});
 					}
 				}
->>>>>>> 5c9d66d6
 				tagContext = {
 					inStartTag: false,
 					inEndTag: false,
@@ -867,18 +805,6 @@
 		}
 		else if (tagContext.inEndTag) {
 			if (characterAtPosition === tagClosingChar) {
-<<<<<<< HEAD
-				const unclosedTag: StartTag = unclosedTags.pop();
-				const bodyRange = new Range(unclosedTag.tagRange.end.translate(0, 1), document.positionAt(tagContext.startOffset));
-
-				tags.push({
-					name: unclosedTag.name,
-					attributes: unclosedTag.attributes,
-					tagRange: new Range(unclosedTag.tagRange.start, document.positionAt(offset + 1)),
-					bodyRange: bodyRange,
-					isScript: false,
-				});
-=======
 				const unclosedTag: StartTag | undefined = unclosedTags.pop();
 
 				if (unclosedTag && tagContext.startOffset) {
@@ -892,7 +818,6 @@
 						isScript: false,
 					});
 				}
->>>>>>> 5c9d66d6
 
 				tagContext = {
 					inStartTag: false,
@@ -967,11 +892,7 @@
  * @param edit
  * @param _token
  */
-<<<<<<< HEAD
-export function goToMatchingTag(editor: TextEditor, edit: TextEditorEdit, _token: CancellationToken = null): void {
-=======
 export function goToMatchingTag(editor: TextEditor, edit: TextEditorEdit, _token: CancellationToken | undefined): void {
->>>>>>> 5c9d66d6
 	const position: Position = editor.selection.active;
 	const documentUri: Uri = editor.document.uri;
 
@@ -981,17 +902,10 @@
 	const documentPositionStateContext: DocumentPositionStateContext = getDocumentPositionStateContext(editor.document, position, false, replaceComments, _token, false);
 
 	const currentWord: string = documentPositionStateContext.currentWord;
-<<<<<<< HEAD
-	let globalTag: GlobalTag = getGlobalTag(currentWord);
-	if (!globalTag) {
-		const cfTagAttributePattern: RegExp = documentPositionStateContext.positionIsScript ? getCfScriptTagAttributePattern() : getCfTagAttributePattern();
-		const cfTagAttributeMatch: RegExpExecArray = cfTagAttributePattern.exec(documentPositionStateContext.docPrefix);
-=======
 	let globalTag: GlobalTag | undefined = getGlobalTag(currentWord);
 	if (!globalTag) {
 		const cfTagAttributePattern: RegExp = documentPositionStateContext.positionIsScript ? getCfScriptTagAttributePattern() : getCfTagAttributePattern();
 		const cfTagAttributeMatch: RegExpExecArray | null = cfTagAttributePattern.exec(documentPositionStateContext.docPrefix);
->>>>>>> 5c9d66d6
 		if (cfTagAttributeMatch) {
 			const tagName: string = cfTagAttributeMatch[2];
 			globalTag = getGlobalTag(tagName);
@@ -1000,15 +914,6 @@
 
 	if (globalTag) {
 		const nonClosingCfmlTags: string[] = getNonClosingCfmlTags();
-<<<<<<< HEAD
-		if (!nonClosingCfmlTags.includes(globalTag.name)) {
-			const tags: Tag[] = getCfTags(documentPositionStateContext, documentPositionStateContext.docIsScript);
-			const foundTag: Tag = tags.find((tag: Tag) => {
-				return (tag.bodyRange && !tag.bodyRange.contains(position) && tag.tagRange.contains(position));
-			});
-
-			if (foundTag) {
-=======
 		if (globalTag.name && !nonClosingCfmlTags.includes(globalTag.name)) {
 			const tags: Tag[] = getCfTags(documentPositionStateContext, documentPositionStateContext.docIsScript);
 			const foundTag: Tag | undefined = tags.find((tag: Tag) => {
@@ -1016,7 +921,6 @@
 			});
 
 			if (foundTag && foundTag.bodyRange) {
->>>>>>> 5c9d66d6
 				let newPosition: Position;
 				if (position.isBeforeOrEqual(foundTag.bodyRange.start)) {
 					newPosition = foundTag.bodyRange.end.translate(0, 2);
