import { uriBaseName } from "../utils/fileUtil";
import { COMPONENT_EXT } from "./component";
import { DataType } from "./dataType";
import { Argument } from "./userFunction";

export interface Parameter {
	name: string;
<<<<<<< HEAD
	description: string;
	type: string;
=======
	description: string | undefined;
	type: string | undefined;
>>>>>>> 5c9d66d6
	dataType: DataType;
	required: boolean;
	default?: string;
	enumeratedValues?: string[];
}

export const namedParameterPattern: RegExp = /^\s*([\w$]+)\s*=(?!=)/;

/**
 * Gets the parameter's name
 * @param param The Parameter object from which to get the name
 * @returns
 */
export function getParameterName(param: Parameter): string {
	return param.name.split("=")[0];
}

/**
 * Constructs a string label representation of a parameter
 * @param param The Parameter object on which to base the label
 * @returns
 */
export function constructParameterLabel(param: Parameter): string {
	let paramLabel = getParameterName(param);
	if (!param.required) {
		paramLabel += "?";
	}

	if (param.dataType) {
		let paramType: string = param.dataType.toLowerCase();
		if (param.dataType === DataType.Component) {
			const arg: Argument = param as Argument;
			if (arg.dataTypeComponentUri) {
				paramType = uriBaseName(arg.dataTypeComponentUri, COMPONENT_EXT);
			}
		}

		paramLabel += ": " + paramType;
	}
	else if (param.type) {
		paramLabel += ": " + param.type;
	}
	else {
		paramLabel += ": unknown";
	}

	return paramLabel;
}<|MERGE_RESOLUTION|>--- conflicted
+++ resolved
@@ -5,13 +5,8 @@
 
 export interface Parameter {
 	name: string;
-<<<<<<< HEAD
-	description: string;
-	type: string;
-=======
 	description: string | undefined;
 	type: string | undefined;
->>>>>>> 5c9d66d6
 	dataType: DataType;
 	required: boolean;
 	default?: string;
