--- conflicted
+++ resolved
@@ -21,21 +21,12 @@
 	const docBlock: DocBlockKeyValue[] = [];
 	let prevKey = "hint";
 	let activeKey = "hint";
-<<<<<<< HEAD
-	let prevSubkey = undefined;
-	let activeSubkey = undefined;
-	let activeValue = undefined;
-	let activeValueStartOffset = 0;
-	let activeValueEndOffset = 0;
-	let docBlockMatches: RegExpExecArray = null;
-=======
 	let prevSubkey: string | undefined;
 	let activeSubkey: string | undefined;
 	let activeValue: string | undefined;
 	let activeValueStartOffset = 0;
 	let activeValueEndOffset = 0;
 	let docBlockMatches: RegExpExecArray | null = null;
->>>>>>> 5c9d66d6
 	const docBlockOffset: number = document.offsetAt(docRange.start);
 	// eslint-disable-next-line no-cond-assign
 	while (docBlockMatches = DOC_PATTERN.exec(docBlockStr)) {
