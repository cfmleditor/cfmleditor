import { DataType } from "./dataType";
import { Scope, unscopedPrecedence } from "./scope";
import { Location, TextDocument, Range, Uri, Position, WorkspaceConfiguration, workspace, CancellationToken } from "vscode";
import { getCfScriptRanges, isCfcFile, getClosingPosition } from "../utils/contextUtil";
import { COMPONENT_EXT, Component, getApplicationUri, getServerUri } from "./component";
import { UserFunction, UserFunctionSignature, Argument, getLocalVariables, UserFunctionVariable, parseScriptFunctionArgs, functionValuePattern, isUserFunctionVariable } from "./userFunction";
import { getCachedApplicationVariables, getCachedServerVariables, getComponent } from "../features/cachedEntities";
import { equalsIgnoreCase } from "../utils/textUtil";
import { MyMap, MySet } from "../utils/collections";
import { parseAttributes, Attributes } from "./attribute";
import { getTagPattern, OutputVariableTags, VariableAttribute, parseTags, Tag, getCfStartTagPattern, getCfScriptTagPatternIgnoreBody, parseStartTags, StartTag } from "./tag";
import { Properties, Property } from "./property";
import { getSelectColumnsFromQueryText, Query, QueryColumns, queryValuePattern } from "./query";
import { CFMLEngineName, CFMLEngine } from "../utils/cfdocs/cfmlEngine";
import { DocumentStateContext, DocumentPositionStateContext } from "../utils/documentUtil";
import { getScriptFunctionArgRanges } from "./function";
import { constructParameterLabel } from "./parameter";
import { uriBaseName } from "../utils/fileUtil";

// FIXME: Erroneously matches implicit struct key assignments using = since '{' can also open a code block. Also matches within string or comment.
const cfscriptVariableAssignmentPattern = /(((?:^|[;{}]|\bfor\s*\(|\bcase\s+.+?:|\bdefault\s*:|\bfinal)\s*(\bvar\s+)?(?:(application|arguments|attributes|caller|cffile|cgi|client|cookie|flash|form|local|request|server|session|static|this|thistag|thread|url|variables)\s*(?:\.\s*|\[\s*(['"])))?)([a-zA-Z_$][$\w]*)\5\s*\]?(?:\s*(?:\.\s*|\[\s*(['"])?)[$\w]+\7(?:\s*\])?)*\s*=\s*)([^=][^;]*)/gi;
const forInVariableAssignmentPattern = /((?:\bfor\s*\()\s*(\bvar\s+)?(?:(application|arguments|attributes|caller|cffile|cgi|client|cookie|flash|form|local|request|server|session|static|this|thistag|thread|url|variables)\s*(?:\.\s*|\[\s*(['"])))?)([a-zA-Z_$][$\w]*)\4\s*\]?(?:\s*(?:\.\s*|\[\s*(['"])?)[$\w]+\6(?:\s*\])?)*(?:\s+in\s+)/gi;
const tagVariableAssignmentPattern = /((<cfset\s+(?:final\s+)?(var\s+)?(?:(application|arguments|attributes|caller|cffile|cgi|client|cookie|flash|form|local|request|server|session|static|this|thistag|thread|url|variables)\s*(?:\.\s*|\[\s*(['"])))?)([a-zA-Z_$][$\w]*)\5\s*\]?(?:\s*(?:\.\s*|\[\s*(['"])?)[$\w]+\7(?:\s*\])?)*\s*=\s*)([^=][^>]*)/gi;
const tagParamPattern = getTagPattern("cfparam");
const scriptParamPattern = /\b(cfparam\s*\(\s*|param\s+)([^;]*);/gi;
// Does not match when a function is part of the expression
const variableExpressionPattern = /\b((application|arguments|attributes|caller|cffile|cgi|client|cookie|flash|form|local|request|server|session|static|this|thistag|thread|url|variables)\s*(?:\.\s*|\[\s*(['"])))?([a-zA-Z_$][$\w]*)\3\s*\]?(?:\s*(?:\.\s*|\[\s*(['"])?)[$\w]+\5(?:\s*\])?)*/i;
const variableExpressionPrefixPattern = /\b((application|arguments|attributes|caller|cffile|cgi|client|cookie|flash|form|local|request|server|session|static|this|thistag|thread|url|variables)\s*(?:\.\s*|\[\s*(['"])))?([a-zA-Z_$][$\w]*)\3\s*\]?(?:\s*(?:\.\s*|\[\s*(['"])?)[$\w]+\5(?:\s*\])?)*\s*(?:\.\s*|\[\s*['"]?)$/i;

// TODO: Import outputVariableTags from tag.ts when bug is found/resolved

// const outputVariableTags: OutputVariableTags = getOutputVariableTags();
const outputVariableTags: OutputVariableTags = {
	cfchart: [
		{
			attributeName: "name",
			dataType: DataType.Binary,
		},
	],
	cfcollection: [
		{
			attributeName: "name",
			dataType: DataType.Query,
		},
	],
	cfdbinfo: [
		{
			attributeName: "name",
			dataType: DataType.Any,
		},
	],
	cfdirectory: [
		{
			attributeName: "name",
			dataType: DataType.Query,
		},
	],
	cfdocument: [
		{
			attributeName: "name",
			dataType: DataType.Binary,
		},
	],
	cfexecute: [
		{
			attributeName: "variable",
			dataType: DataType.String,
		},
	],
	cffeed: [
		{
			attributeName: "name",
			dataType: DataType.Struct,
		},
		{
			attributeName: "query",
			dataType: DataType.Query,
		},
	],
	cffile: [
		{
			attributeName: "result",
			dataType: DataType.Struct,
		},
		{
			attributeName: "variable",
			dataType: DataType.Any,
		},
	],
	cfftp: [
		{
			attributeName: "name",
			dataType: DataType.Query,
		},
		{
			attributeName: "result",
			dataType: DataType.Struct,
		},
	],
	cfhtmltopdf: [
		{
			attributeName: "name",
			dataType: DataType.Binary,
		},
	],
	cfhttp: [
		{
			attributeName: "name",
			dataType: DataType.Query,
		},
		{
			attributeName: "result",
			dataType: DataType.Struct,
		},
	],
	cfimage: [
		{
			attributeName: "name",
			dataType: DataType.Any,
		},
		{
			attributeName: "structName",
			dataType: DataType.Struct,
		},
	],
	cfimap: [
		{
			attributeName: "name",
			dataType: DataType.Query,
		},
	],
	// cfinvoke dataType could be taken from function return type
	cfinvoke: [
		{
			attributeName: "returnvariable",
			dataType: DataType.Any,
		},
	],
	cfldap: [
		{
			attributeName: "name",
			dataType: DataType.Query,
		},
	],
	// cfloop dataTypes are conditional
	cfloop: [
		{
			attributeName: "index",
			dataType: DataType.Any,
		},
		{
			attributeName: "item",
			dataType: DataType.Any,
		},
	],
	cfntauthenticate: [
		{
			attributeName: "result",
			dataType: DataType.Any,
		},
	],
	// cfobject excluded and handled elsewhere
	// cfparam excluded and handled elsewhere
	cfpdf: [
		{
			attributeName: "name",
			dataType: DataType.Binary,
		},
	],
	cfpop: [
		{
			attributeName: "name",
			dataType: DataType.Query,
		},
	],
	cfprocparam: [
		{
			attributeName: "variable",
			dataType: DataType.Any,
		},
	],
	cfprocresult: [
		{
			attributeName: "name",
			dataType: DataType.Query,
		},
	],
	// cfproperty excluded and handled elsewhere
	cfquery: [
		{
			attributeName: "name",
			dataType: DataType.Query,
		},
		{
			attributeName: "result",
			dataType: DataType.Struct,
		},
	],
	cfregistry: [
		{
			attributeName: "name",
			dataType: DataType.Query,
		},
		{
			attributeName: "variable",
			dataType: DataType.Any,
		},
	],
	cfreport: [
		{
			attributeName: "name",
			dataType: DataType.Any,
		},
	],
	cfsavecontent: [
		{
			attributeName: "variable",
			dataType: DataType.String,
		},
	],
	cfsearch: [
		{
			attributeName: "name",
			dataType: DataType.Query,
		},
	],
	cfsharepoint: [
		{
			attributeName: "name",
			dataType: DataType.Any,
		},
	],
	cfspreadsheet: [
		{
			attributeName: "name",
			dataType: DataType.Any,
		},
		{
			attributeName: "query",
			dataType: DataType.Query,
		},
	],
	cfstoredproc: [
		{
			attributeName: "result",
			dataType: DataType.Struct,
		},
	],
	cfwddx: [
		{
			attributeName: "output",
			dataType: DataType.Any,
		},
	],
	cfxml: [
		{
			attributeName: "variable",
			dataType: DataType.XML,
		},
	],
	cfzip: [
		{
			attributeName: "name",
			dataType: DataType.Query,
		},
		{
			attributeName: "variable",
			dataType: DataType.Any,
		},
	],
};

/**
 * Checks whether the given identifier uses the constant naming convention
 * @param ident The identifier to test
 * @returns
 */
export function usesConstantConvention(ident: string): boolean {
	return ident === ident.toUpperCase();
}

/**
 * Returns a regular expression that matches when prefixed by a specified unscoped variable accessing a property
 * @param variableName The name of a variable
 * @returns
 */
export function getVariablePrefixPattern(variableName: string) {
	const pattern: string = `(?:^|[^.\\s])\\s*(?:\\b${variableName}\\s*(?:\\.\\s*|\\[\\s*['"]))$`;

	return new RegExp(pattern, "i");
}

/**
 * Returns a regular expression that matches a variable (or similar) and captures its parts
 * 1. variable prefix
 * 2. variable scope
 * 3. quote
 * 4. variable name
 * @returns
 */
export function getVariableExpressionPrefixPattern() {
	return variableExpressionPrefixPattern;
}

/**
 * Returns all of the variables declared
 * @param documentStateContext Contextual information for a given document's state
 * @param isScript Whether this document or range is defined entirely in CFScript
 * @param docRange Range within which to check
 * @param _token
 * @returns
 */
<<<<<<< HEAD
export async function parseVariableAssignments(documentStateContext: DocumentStateContext, isScript: boolean, docRange: Range, _token: CancellationToken): Promise<Variable[]> {
=======
export async function parseVariableAssignments(documentStateContext: DocumentStateContext, isScript: boolean, docRange: Range | undefined, _token: CancellationToken | undefined): Promise<Variable[]> {
>>>>>>> 5c9d66d6
	let variables: Variable[] = [];
	const document: TextDocument = documentStateContext.document;
	const documentUri: Uri = document.uri;
	let textOffset: number = 0;
	let documentText: string = documentStateContext.sanitizedDocumentText;

	if (docRange) {
		if (document.validateRange(docRange)) {
			textOffset = document.offsetAt(docRange.start);
			documentText = documentText.slice(textOffset, document.offsetAt(docRange.end));
		}
		else {
			return variables;
		}
	}

	const cfmlEngineSettings: WorkspaceConfiguration = workspace.getConfiguration("cfml.engine");
<<<<<<< HEAD
	const userEngineName: CFMLEngineName = CFMLEngineName.valueOf(cfmlEngineSettings.get<string>("name"));
=======
	const userEngineName: CFMLEngineName | undefined = CFMLEngineName.valueOf(cfmlEngineSettings.get<string>("name"));
>>>>>>> 5c9d66d6
	const userEngine: CFMLEngine = new CFMLEngine(userEngineName, cfmlEngineSettings.get<string>("version"));

	// Add function arguments
	if (isCfcFile(document, _token)) {
<<<<<<< HEAD
		const comp: Component = getComponent(document.uri, _token);
=======
		const comp: Component | undefined = getComponent(document.uri, _token);
>>>>>>> 5c9d66d6
		if (comp) {
			comp.functions.forEach((func: UserFunction) => {
				if (!func.isImplicit && (!docRange || (func.bodyRange && func.bodyRange.contains(docRange)))) {
					if (func.signatures) {
						func.signatures.forEach((signature: UserFunctionSignature) => {
							signature.parameters.forEach((param: Argument) => {
								const argName: string = param.name;
<<<<<<< HEAD
								if (getMatchingVariables(variables, argName, Scope.Arguments).length === 0) {
=======
								if (param.nameRange && getMatchingVariables(variables, argName, Scope.Arguments).length === 0) {
>>>>>>> 5c9d66d6
									variables.push({
										identifier: argName,
										dataType: param.dataType,
										scope: Scope.Arguments,
										final: false,
										description: param.description,
										declarationLocation: new Location(
											document.uri,
											param.nameRange
										),
										initialValue: param.default,
									});
								}
							});
						});
					}
				}
			});
		}
	}

	// params
<<<<<<< HEAD
	let paramMatch: RegExpExecArray = null;
=======
	let paramMatch: RegExpExecArray | null = null;
>>>>>>> 5c9d66d6
	const paramPattern: RegExp = isScript ? scriptParamPattern : tagParamPattern;
	// eslint-disable-next-line no-cond-assign
	while (paramMatch = paramPattern.exec(documentText)) {
		const paramPrefix: string = paramMatch[1];
		const paramAttr: string = paramMatch[2];

		const paramAttributeRange = new Range(
			document.positionAt(textOffset + paramMatch.index + paramPrefix.length),
			document.positionAt(textOffset + paramMatch.index + paramPrefix.length + paramAttr.length)
		);

		const parsedAttr: Attributes = parseAttributes(document, paramAttributeRange);
<<<<<<< HEAD
		if (!parsedAttr.has("name") || !parsedAttr.get("name").value) {
=======
		if (!parsedAttr.has("name") || !parsedAttr.get("name")?.value) {
>>>>>>> 5c9d66d6
			continue;
		}

		let paramType: DataType = DataType.Any;
<<<<<<< HEAD
		let paramTypeComponentUri: Uri = undefined;
		if (parsedAttr.has("type") && !!parsedAttr.get("type").value) {
			paramType = DataType.paramTypeToDataType(parsedAttr.get("type").value);
		}
		else if (parsedAttr.has("default") && parsedAttr.get("default").value !== undefined) {
			const [dataType, uri]: [DataType, Uri] = await DataType.inferDataTypeFromValue(parsedAttr.get("default").value, documentUri, _token);
=======
		let paramTypeComponentUri: Uri | undefined;
		if (parsedAttr.has("type") && !!parsedAttr.get("type")?.value) {
			paramType = DataType.paramTypeToDataType(parsedAttr.get("type")?.value);
		}
		else if (parsedAttr.has("default") && parsedAttr.get("default")?.value !== undefined) {
			const [dataType, uri]: [DataType | undefined, Uri | undefined] = await DataType.inferDataTypeFromValue(parsedAttr.get("default")?.value, documentUri, _token);
>>>>>>> 5c9d66d6
			paramType = dataType;
			paramTypeComponentUri = uri;
		}

<<<<<<< HEAD
		const paramName = parsedAttr.get("name").value;
		const paramNameMatch = variableExpressionPattern.exec(paramName);
=======
		const paramName: string | undefined = parsedAttr.get("name")?.value;
		const paramNameMatch: RegExpExecArray | null = variableExpressionPattern && paramName ? variableExpressionPattern.exec(paramName) : null;
>>>>>>> 5c9d66d6
		if (!paramNameMatch) {
			continue;
		}
		const varNamePrefix: string = paramNameMatch[1];
		const varNamePrefixLen: number = varNamePrefix ? varNamePrefix.length : 0;
		const scope: string = paramNameMatch[2];
		const varName: string = paramNameMatch[4];

		let scopeVal: Scope = Scope.Unknown;
		if (scope) {
			scopeVal = Scope.valueOf(scope);
		}

<<<<<<< HEAD
		const varRangeStart = parsedAttr.get("name").valueRange.start.translate(0, varNamePrefixLen);
		const varRange = new Range(
			varRangeStart,
			varRangeStart.translate(0, varName.length)
		);

		const matchingVars = getMatchingVariables(variables, varName, scopeVal);
		if (matchingVars.length > 0) {
			if (matchingVars.length > 1 || matchingVars[0].declarationLocation.range.start.isBefore(varRange.start)) {
=======
		const varRangeStart: Position | undefined = parsedAttr.get("name")?.valueRange?.start.translate(0, varNamePrefixLen);
		const varRange: Range | undefined = varRangeStart
			? new Range(
				varRangeStart,
				varRangeStart.translate(0, varName.length)
			)
			: undefined;

		const matchingVars = getMatchingVariables(variables, varName, scopeVal);
		if (matchingVars.length > 0) {
			if (!varRange || matchingVars.length > 1 || (matchingVars[0].declarationLocation && matchingVars[0].declarationLocation.range.start.isBefore(varRange.start))) {
>>>>>>> 5c9d66d6
				continue;
			}
			else {
				// Remove entry
				variables = variables.filter((variable: Variable) => {
					return variable !== matchingVars[0];
				});
			}
		}

<<<<<<< HEAD
		const initialValue: string = parsedAttr.has("default") ? parsedAttr.get("default").value : undefined;
=======
		const initialValue: string | undefined = parsedAttr.has("default") ? parsedAttr.get("default")?.value : undefined;
>>>>>>> 5c9d66d6

		variables.push({
			identifier: varName,
			dataType: paramType,
			dataTypeComponentUri: paramTypeComponentUri,
			scope: scopeVal,
			final: false,
<<<<<<< HEAD
			declarationLocation: new Location(
				document.uri,
				varRange
			),
=======
			declarationLocation: varRange
				? new Location(
					document.uri,
					varRange
				)
				: undefined,
>>>>>>> 5c9d66d6
			initialValue: initialValue,
		});
	}

	// variable assignments
<<<<<<< HEAD
	let variableMatch: RegExpExecArray = null;
=======
	let variableMatch: RegExpExecArray | null = null;
>>>>>>> 5c9d66d6
	const variableAssignmentPattern: RegExp = isScript ? cfscriptVariableAssignmentPattern : tagVariableAssignmentPattern;
	// eslint-disable-next-line no-cond-assign
	while (variableMatch = variableAssignmentPattern.exec(documentText)) {
		const initValuePrefix: string = variableMatch[1];
		const varPrefix: string = variableMatch[2];
		const varScope: string = variableMatch[3];
		const scope: string = variableMatch[4];
		const varName: string = variableMatch[6];
		const initValue: string = variableMatch[8];

		// TODO: Does not account for arguments being overridden.
		let scopeVal: Scope = Scope.Unknown;
		if (scope) {
			scopeVal = Scope.valueOf(scope);
		}
		else if (varScope) {
			scopeVal = Scope.Local;
		}

		const varMatchStartOffset: number = textOffset + variableMatch.index + varPrefix.length;
		const varRange = new Range(
			document.positionAt(varMatchStartOffset),
			document.positionAt(varMatchStartOffset + varName.length)
		);

		const matchingVars: Variable[] = getMatchingVariables(variables, varName, scopeVal);
		if (matchingVars.length > 0) {
<<<<<<< HEAD
			if (matchingVars.length > 1 || matchingVars[0].declarationLocation.range.start.isBefore(varRange.start)) {
=======
			if (matchingVars.length > 1 || (matchingVars[0].declarationLocation && matchingVars[0].declarationLocation.range.start.isBefore(varRange.start))) {
>>>>>>> 5c9d66d6
				continue;
			}
			else {
				// Remove entry
				variables = variables.filter((variable: Variable) => {
					return variable !== matchingVars[0];
				});
			}
		}

		if (scopeVal === Scope.Unknown) {
			scopeVal = Scope.Variables;
		}
<<<<<<< HEAD
		const [dataType, dataTypeComponentUri]: [DataType, Uri] = await DataType.inferDataTypeFromValue(initValue, documentUri, _token);
=======
		const [dataType, dataTypeComponentUri]: [DataType, Uri | undefined] = await DataType.inferDataTypeFromValue(initValue, documentUri, _token);
>>>>>>> 5c9d66d6

		let thisVar: Variable = {
			identifier: varName,
			dataType: dataType,
			dataTypeComponentUri: dataTypeComponentUri,
			scope: scopeVal,
			final: false,
			declarationLocation: new Location(
				document.uri,
				varRange
			),
		};

		if (dataType === DataType.Query) {
<<<<<<< HEAD
			let valueMatch: RegExpExecArray = null;
=======
			let valueMatch: RegExpExecArray | null = null;
>>>>>>> 5c9d66d6
			// eslint-disable-next-line no-cond-assign
			if (valueMatch = queryValuePattern.exec(initValue)) {
				const fullValueMatch: string = valueMatch[0];
				const functionName: string = valueMatch[1];

				const initValueOffset = textOffset + variableMatch.index + initValuePrefix.length;
				const paramsStartOffset: number = initValueOffset + valueMatch.index + fullValueMatch.length;
				const paramsEndOffset: number = initValueOffset + initValue.length - 1;
				const paramsRange = new Range(document.positionAt(paramsStartOffset), document.positionAt(paramsEndOffset));
				const paramRanges: Range[] = getScriptFunctionArgRanges(documentStateContext, paramsRange, ";", _token);
				if (paramRanges.length > 0) {
					const firstParamText: string = document.getText(paramRanges[0]);

					// TODO: If not string literal, but string variable, retrieve string value from variable. Account for using named param.
					if (DataType.isStringLiteral(firstParamText)) {
						const firstParamVal: string = DataType.getStringLiteralValue(firstParamText);
						let columns: QueryColumns;
						if (equalsIgnoreCase(functionName, "queryNew")) {
							columns = new MySet(firstParamVal.split(","));
						}
						else {
							columns = getSelectColumnsFromQueryText(firstParamVal);
						}
						if (columns.size > 0) {
							const query: Query = thisVar as Query;
							query.selectColumnNames = columns;
							thisVar = query;
						}
					}
				}
			}
		}
		else if (dataType === DataType.Function) {
			const userFunction: UserFunctionVariable = thisVar as UserFunctionVariable;

<<<<<<< HEAD
			let valueMatch: RegExpExecArray = null;
=======
			let valueMatch: RegExpExecArray | null = null;
>>>>>>> 5c9d66d6
			// eslint-disable-next-line no-cond-assign
			if (valueMatch = functionValuePattern.exec(initValue)) {
				const fullValueMatch: string = valueMatch[0];

				const initValueOffset = textOffset + variableMatch.index + initValuePrefix.length;
				const paramsStartOffset: number = initValueOffset + valueMatch.index + fullValueMatch.length;
				const paramsEndPosition: Position = getClosingPosition(documentStateContext, paramsStartOffset, ")", _token);
				const paramsRange = new Range(
					document.positionAt(paramsStartOffset),
					paramsEndPosition.translate(0, -1)
				);

				userFunction.signature = {
					parameters: await parseScriptFunctionArgs(documentStateContext, paramsRange, [], _token),
				};
				thisVar = userFunction;
			}
		}

		thisVar.initialValue = initValue;

		variables.push(thisVar);
	}

	if (!isScript || userEngine.supportsScriptTags()) {
		// Tags with output attributes
		const foundOutputVarTags: MySet<string> = new MySet();
<<<<<<< HEAD
		let cfTagMatch: RegExpExecArray = null;
=======
		let cfTagMatch: RegExpExecArray | null = null;
>>>>>>> 5c9d66d6
		const cfTagPattern: RegExp = isScript ? getCfScriptTagPatternIgnoreBody() : getCfStartTagPattern();
		// eslint-disable-next-line no-cond-assign
		while (cfTagMatch = cfTagPattern.exec(documentText)) {
			const tagName = cfTagMatch[2].toLowerCase();
			if (!foundOutputVarTags.has(tagName) && Object.prototype.hasOwnProperty.call(outputVariableTags, tagName)) {
				foundOutputVarTags.add(tagName);
			}
		}

		foundOutputVarTags.forEach((tagName: string) => {
			const tagOutputAttributes: VariableAttribute[] = outputVariableTags[tagName];

			const parsedOutputVariableTags: StartTag[] = (tagName === "cfquery" ? parseTags(documentStateContext, tagName, docRange, _token) : parseStartTags(documentStateContext, tagName, isScript, docRange, _token));
			parsedOutputVariableTags.forEach((tag: StartTag) => {
				const tagAttributes: Attributes = tag.attributes;
				tagOutputAttributes.filter((tagOutputAttribute: VariableAttribute) => {
					return tagAttributes.has(tagOutputAttribute.attributeName);
				}).forEach((tagOutputAttribute: VariableAttribute) => {
					const attributeName: string = tagOutputAttribute.attributeName;
<<<<<<< HEAD
					const attributeVal: string = tagAttributes.get(attributeName).value;
					if (!attributeVal) {
						return;
					}
					const varExpressionMatch: RegExpExecArray = variableExpressionPattern.exec(attributeVal);
=======
					const attributeVal: string | undefined = tagAttributes.get(attributeName)?.value;
					if (!attributeVal) {
						return;
					}
					const varExpressionMatch: RegExpExecArray | null = attributeVal ? variableExpressionPattern.exec(attributeVal) : null;
>>>>>>> 5c9d66d6
					if (!varExpressionMatch) {
						return;
					}
					const varNamePrefix: string = varExpressionMatch[1];
					const varNamePrefixLen: number = varNamePrefix ? varNamePrefix.length : 0;
					const scope: string = varExpressionMatch[2];
					const varName: string = varExpressionMatch[4];

					let scopeVal: Scope = Scope.Unknown;
					if (scope) {
						scopeVal = Scope.valueOf(scope);
					}

<<<<<<< HEAD
					const varRangeStart: Position = tagAttributes.get(attributeName).valueRange.start.translate(0, varNamePrefixLen);
					const varRange = new Range(
						varRangeStart,
						varRangeStart.translate(0, varName.length)
					);

					const matchingVars: Variable[] = getMatchingVariables(variables, varName, scopeVal);
					if (matchingVars.length > 0) {
=======
					const varRangeStart: Position | undefined = tagAttributes.get(attributeName)?.valueRange?.start.translate(0, varNamePrefixLen);
					const varRange: Range | undefined = varRangeStart
						? new Range(
							varRangeStart,
							varRangeStart.translate(0, varName.length)
						)
						: undefined;

					const matchingVars: Variable[] = getMatchingVariables(variables, varName, scopeVal);
					if (matchingVars.length > 0 && matchingVars[0].declarationLocation && varRange) {
>>>>>>> 5c9d66d6
						if (matchingVars.length > 1 || matchingVars[0].declarationLocation.range.start.isBefore(varRange.start)) {
							return;
						}
						else {
							// Remove entry
							variables = variables.filter((variable: Variable) => {
								return variable !== matchingVars[0];
							});
						}
					}

					if (scopeVal === Scope.Unknown) {
						scopeVal = Scope.Variables;
					}

<<<<<<< HEAD
					let outputVar: Variable = {
						identifier: varName,
						dataType: tagOutputAttribute.dataType,
						scope: scopeVal,
						final: false,
						declarationLocation: new Location(
							document.uri,
							varRange
						),
					};

					if (tagName === "cfquery" && "bodyRange" in tag) {
						const queryTag = tag as Tag;
						const bodyText: string = document.getText(queryTag.bodyRange);
						const columns: QueryColumns = getSelectColumnsFromQueryText(bodyText);

						if (columns.size > 0) {
							const query: Query = outputVar as Query;
							query.selectColumnNames = columns;
							outputVar = query;
						}
					}

					variables.push(outputVar);
=======
					if (varRange) {
						let outputVar: Variable = {
							identifier: varName,
							dataType: tagOutputAttribute.dataType,
							scope: scopeVal,
							final: false,
							declarationLocation: new Location(
								document.uri,
								varRange
							),
						};

						if (tagName === "cfquery" && "bodyRange" in tag) {
							const queryTag = tag as Tag;
							const bodyText: string = document.getText(queryTag.bodyRange);
							const columns: QueryColumns = getSelectColumnsFromQueryText(bodyText);

							if (columns.size > 0) {
								const query: Query = outputVar as Query;
								query.selectColumnNames = columns;
								outputVar = query;
							}
						}

						variables.push(outputVar);
					}
>>>>>>> 5c9d66d6
				});
			});
		});
	}

	if (!isScript) {
		// Check cfscript sections
		const cfScriptRanges: Range[] = getCfScriptRanges(document, docRange, _token);
		for (const range of cfScriptRanges) {
			const cfscriptVars: Variable[] = await parseVariableAssignments(documentStateContext, true, range, _token);

			cfscriptVars.forEach((scriptVar: Variable) => {
				const matchingVars: Variable[] = getMatchingVariables(variables, scriptVar.identifier, scriptVar.scope);
				if (matchingVars.length === 0) {
					variables.push(scriptVar);
				}
<<<<<<< HEAD
				else if (matchingVars.length === 1 && scriptVar.declarationLocation.range.start.isBefore(matchingVars[0].declarationLocation.range.start)) {
=======
				else if (matchingVars.length === 1 && scriptVar.declarationLocation && matchingVars[0].declarationLocation && scriptVar.declarationLocation.range.start.isBefore(matchingVars[0].declarationLocation.range.start)) {
>>>>>>> 5c9d66d6
					// Replace entry
					const matchingIndex: number = variables.findIndex((value: Variable) => {
						return value.scope === scriptVar.scope && equalsIgnoreCase(value.identifier, scriptVar.identifier);
					});
					if (matchingIndex !== -1) {
						variables[matchingIndex] = scriptVar;
					}
				}
			});
		}
	}
	else {
		// Check for-in loops
<<<<<<< HEAD
		let forInVariableMatch: RegExpExecArray = null;
=======
		let forInVariableMatch: RegExpExecArray | null = null;
>>>>>>> 5c9d66d6
		// eslint-disable-next-line no-cond-assign
		while (forInVariableMatch = forInVariableAssignmentPattern.exec(documentText)) {
			const varPrefix: string = forInVariableMatch[1];
			const varScope: string = forInVariableMatch[2];
			const scope: string = forInVariableMatch[3];
			const varName: string = forInVariableMatch[5];

			let scopeVal: Scope = Scope.Unknown;
			if (scope) {
				scopeVal = Scope.valueOf(scope);
			}
			else if (varScope) {
				scopeVal = Scope.Local;
			}

			const varMatchStartOffset = textOffset + forInVariableMatch.index + varPrefix.length;
			const varRange = new Range(
				document.positionAt(varMatchStartOffset),
				document.positionAt(varMatchStartOffset + varName.length)
			);

			const matchingVars = getMatchingVariables(variables, varName, scopeVal);
			if (matchingVars.length > 0) {
<<<<<<< HEAD
				if (matchingVars.length > 1 || matchingVars[0].declarationLocation.range.start.isBefore(varRange.start)) {
=======
				if (matchingVars.length > 1 || (matchingVars[0].declarationLocation && matchingVars[0].declarationLocation.range.start.isBefore(varRange.start))) {
>>>>>>> 5c9d66d6
					continue;
				}
				else {
					// Remove entry
					variables = variables.filter((variable: Variable) => {
						return variable !== matchingVars[0];
					});
				}
			}

			if (scopeVal === Scope.Unknown) {
				scopeVal = Scope.Variables;
			}

			variables.push({
				identifier: varName,
				dataType: DataType.Any,
				scope: scopeVal,
				final: false,
				declarationLocation: new Location(
					document.uri,
					varRange
				),
			});
		}
	}

	return variables;
}

/**
 * Returns Variable array representation of Properties
 * @param properties The properties of a component to convert
 * @param documentUri The URI of the document in which these properties are declared
 * @returns
 */
export function propertiesToVariables(properties: Properties, documentUri: Uri): Variable[] {
	const propertyVars: Variable[] = [];
	properties.forEach((prop: Property) => {
		propertyVars.push({
			identifier: prop.name,
			dataType: prop.dataType,
			dataTypeComponentUri: prop.dataTypeComponentUri,
			scope: Scope.Variables,
			final: false,
			declarationLocation: new Location(documentUri, prop.propertyRange),
			description: prop.description,
		});
	});

	return propertyVars;
}

/**
 * Returns Variable array representation of Arguments
 * @param args The arguments of a function to convert
 * @param documentUri The URI of the document in which these arguments are declared
 * @returns
 */
export function argumentsToVariables(args: Argument[], documentUri: Uri): Variable[] {
	return args.map((arg: Argument) => {
		const argVar: Variable = {
			identifier: arg.name,
			dataType: arg.dataType,
			dataTypeComponentUri: arg.dataTypeComponentUri,
			scope: Scope.Arguments,
			final: false,
<<<<<<< HEAD
			declarationLocation: new Location(documentUri, arg.nameRange),
=======
			declarationLocation: arg.nameRange ? new Location(documentUri, arg.nameRange) : undefined,
>>>>>>> 5c9d66d6
			description: arg.description,
		};

		return argVar;
	});
}

/**
 * Returns the variable that best matches the given name and scope
 * @param variables The variables to check
 * @param varName The variable name for which to check
 * @param varScope The variable's scope
 * @returns
 */
export function getBestMatchingVariable(variables: Variable[], varName: string, varScope?: Scope): Variable | undefined {
<<<<<<< HEAD
	let foundVar: Variable;
=======
	let foundVar: Variable | undefined;
>>>>>>> 5c9d66d6

	if (varScope) {
		foundVar = variables.find((currentVar: Variable) => {
			return currentVar.scope === varScope && equalsIgnoreCase(currentVar.identifier, varName);
		});

		if (!foundVar && unscopedPrecedence.includes(varScope)) {
			foundVar = variables.find((currentVar: Variable) => {
				return currentVar.scope === Scope.Unknown && equalsIgnoreCase(currentVar.identifier, varName);
			});
		}
	}
	else {
		for (const checkScope of unscopedPrecedence) {
			foundVar = variables.find((currentVar: Variable) => {
				return currentVar.scope === checkScope && equalsIgnoreCase(currentVar.identifier, varName);
			});
			if (foundVar) {
				return foundVar;
			}
		}

		foundVar = variables.find((currentVar: Variable) => {
			return currentVar.scope === Scope.Unknown && equalsIgnoreCase(currentVar.identifier, varName);
		});
	}

	return foundVar;
}

/**
 * Returns the variables that match the given name and scope
 * @param variables The variables to check
 * @param varName The variable name for which to check
 * @param scope The variable's scope
 * @returns
 */
export function getMatchingVariables(variables: Variable[], varName: string, scope = Scope.Unknown): Variable[] {
	let checkScopes: Scope[];
	if (scope === Scope.Unknown) {
		checkScopes = [Scope.Local, Scope.Arguments, Scope.Variables, Scope.Unknown];
	}
	else {
		checkScopes = [scope];
	}

	return variables.filter((variable: Variable) => {
		return checkScopes.includes(variable.scope) && equalsIgnoreCase(variable.identifier, varName);
	});
}

/**
 * Gets the application variables for the given document
 * @param baseUri The URI of the document for which the Application file will be found
 * @returns
 */
export async function getApplicationVariables(baseUri: Uri): Promise<Variable[]> {
	let applicationVariables: Variable[] = [];
<<<<<<< HEAD
	const applicationUri: Uri = await getApplicationUri(baseUri);
	if (applicationUri) {
		const cachedApplicationVariables: Variable[] = getCachedApplicationVariables(applicationUri);
=======
	const applicationUri: Uri | undefined = await getApplicationUri(baseUri);
	if (applicationUri) {
		const cachedApplicationVariables: Variable[] | undefined = getCachedApplicationVariables(applicationUri);
>>>>>>> 5c9d66d6
		if (cachedApplicationVariables) {
			applicationVariables = cachedApplicationVariables;
		}
	}

	return applicationVariables;
}

/**
 * Gets the server variables
 * @param baseUri The URI of the document for which the Server file will be found
 * @param _token
 * @returns
 */
export function getServerVariables(baseUri: Uri, _token: CancellationToken): Variable[] {
	let serverVariables: Variable[] = [];

<<<<<<< HEAD
	const serverUri: Uri = getServerUri(baseUri, _token);
=======
	const serverUri: Uri | undefined = getServerUri(baseUri, _token);
>>>>>>> 5c9d66d6
	if (serverUri) {
		serverVariables = getCachedServerVariables(serverUri);
	}

	return serverVariables;
}

/**
 * Collects all variable assignments accessible based on the given documentPositionStateContext
 * @param documentPositionStateContext The contextual information of the state of a document and the cursor position
 * @param _token
 * @returns
 */
<<<<<<< HEAD
export async function collectDocumentVariableAssignments(documentPositionStateContext: DocumentPositionStateContext, _token: CancellationToken): Promise<Variable[]> {
=======
export async function collectDocumentVariableAssignments(documentPositionStateContext: DocumentPositionStateContext, _token: CancellationToken | undefined): Promise<Variable[]> {
>>>>>>> 5c9d66d6
	let allVariableAssignments: Variable[] = [];

	if (documentPositionStateContext.isCfmFile) {
		const docVariableAssignments: Variable[] = await parseVariableAssignments(documentPositionStateContext, false, undefined, _token);
		allVariableAssignments = allVariableAssignments.concat(docVariableAssignments);
	}
	else if (documentPositionStateContext.isCfcFile) {
		const thisComponent = documentPositionStateContext.component;
		if (thisComponent) {
			const documentUri: Uri = documentPositionStateContext.document.uri;

			// properties
			const componentProperties: Properties = thisComponent.properties;
			allVariableAssignments = allVariableAssignments.concat(propertiesToVariables(componentProperties, documentUri));

			// component variables
<<<<<<< HEAD
			let currComponent: Component = thisComponent;
=======
			let currComponent: Component | undefined = thisComponent;
>>>>>>> 5c9d66d6
			let componentVariables: Variable[] = [];
			while (currComponent) {
				const currComponentVariables: Variable[] = currComponent.variables.filter((variable: Variable) => {
					return !componentVariables.some((existingVariable: Variable) => {
						return existingVariable.scope === variable.scope && equalsIgnoreCase(existingVariable.identifier, variable.identifier);
					});
				});
				componentVariables = componentVariables.concat(currComponentVariables);

				// Also check in init function
				const initMethod: string = currComponent.initmethod ? currComponent.initmethod.toLowerCase() : "init";
				if (currComponent.functions.has(initMethod)) {
<<<<<<< HEAD
					const currInitFunc: UserFunction = currComponent.functions.get(initMethod);

					if (currInitFunc.bodyRange) {
=======
					const currInitFunc: UserFunction | undefined = currComponent.functions.get(initMethod);

					if (currInitFunc && currInitFunc.bodyRange) {
>>>>>>> 5c9d66d6
						const currInitVariables: Variable[] = (await parseVariableAssignments(documentPositionStateContext, currComponent.isScript, currInitFunc.bodyRange, _token)).filter((variable: Variable) => {
							return [Scope.Variables, Scope.This].includes(variable.scope) && !componentVariables.some((existingVariable: Variable) => {
								return existingVariable.scope === variable.scope && equalsIgnoreCase(existingVariable.identifier, variable.identifier);
							});
						});
						componentVariables = componentVariables.concat(currInitVariables);
					}
				}

				allVariableAssignments = allVariableAssignments.concat(componentVariables);

				if (currComponent.extends) {
					currComponent = getComponent(currComponent.extends, _token);
				}
				else {
					currComponent = undefined;
				}
			}

			// function arguments
			let functionArgs: Argument[] = [];
			thisComponent.functions.filter((func: UserFunction) => {
<<<<<<< HEAD
				return func.bodyRange && func.bodyRange.contains(documentPositionStateContext.position) && func.signatures && func.signatures.length !== 0;
=======
				return func.bodyRange ? func.bodyRange.contains(documentPositionStateContext.position) && func.signatures && func.signatures.length !== 0 : false;
>>>>>>> 5c9d66d6
			}).forEach((func: UserFunction) => {
				func.signatures.forEach((signature: UserFunctionSignature) => {
					functionArgs = signature.parameters;
				});
			});
			allVariableAssignments = allVariableAssignments.concat(argumentsToVariables(functionArgs, documentUri));

			// function local variables
			let localVariables: Variable[] = [];
			const filteredFunctions = thisComponent.functions.filter((func: UserFunction) => {
<<<<<<< HEAD
				return func.bodyRange && func.bodyRange.contains(documentPositionStateContext.position);
=======
				return func.bodyRange ? func.bodyRange.contains(documentPositionStateContext.position) : false;
>>>>>>> 5c9d66d6
			});

			for (const [, func] of filteredFunctions) {
				const tmp = await getLocalVariables(func, documentPositionStateContext, thisComponent.isScript, _token);
				localVariables = localVariables.concat(tmp);
			}
			allVariableAssignments = allVariableAssignments.concat(localVariables);
		}
	}

	return allVariableAssignments;
}

/**
 * Creates a type string for the given variable
 * @param variable A variable for which to get the type
 * @returns
 */
export function getVariableTypeString(variable: Variable): string {
	let varType: string = variable.dataType;
	if (variable.dataTypeComponentUri) {
		varType = uriBaseName(variable.dataTypeComponentUri, COMPONENT_EXT);
	}
	else if (variable.dataType === DataType.Function) {
		let argString: string = "...";
		if (isUserFunctionVariable(variable)) {
			argString = variable.signature.parameters.map(constructParameterLabel).join(", ");
		}
		varType = `function(${argString})`;
	}

	return varType;
}

// TODO: Add identifierRange and have declarationLocation contain full declaration range
export interface Variable {
	identifier: string;
	dataType: DataType;
	dataTypeComponentUri?: Uri; // Only when dataType is Component
	scope: Scope;
	final: boolean;
<<<<<<< HEAD
	declarationLocation: Location;
=======
	declarationLocation: Location | undefined;
>>>>>>> 5c9d66d6
	description?: string;
	initialValue?: string;
}

export class VariablesByScope extends MyMap<Scope, Variable[]> { }

export class VariablesByUri extends MyMap<string, Variable[]> { } // key is Uri.toString()

export interface Struct extends Variable {
	keys: StructKeys;
}

export class StructKeys extends MySet<Variable> { }<|MERGE_RESOLUTION|>--- conflicted
+++ resolved
@@ -310,11 +310,7 @@
  * @param _token
  * @returns
  */
-<<<<<<< HEAD
-export async function parseVariableAssignments(documentStateContext: DocumentStateContext, isScript: boolean, docRange: Range, _token: CancellationToken): Promise<Variable[]> {
-=======
 export async function parseVariableAssignments(documentStateContext: DocumentStateContext, isScript: boolean, docRange: Range | undefined, _token: CancellationToken | undefined): Promise<Variable[]> {
->>>>>>> 5c9d66d6
 	let variables: Variable[] = [];
 	const document: TextDocument = documentStateContext.document;
 	const documentUri: Uri = document.uri;
@@ -332,20 +328,12 @@
 	}
 
 	const cfmlEngineSettings: WorkspaceConfiguration = workspace.getConfiguration("cfml.engine");
-<<<<<<< HEAD
-	const userEngineName: CFMLEngineName = CFMLEngineName.valueOf(cfmlEngineSettings.get<string>("name"));
-=======
 	const userEngineName: CFMLEngineName | undefined = CFMLEngineName.valueOf(cfmlEngineSettings.get<string>("name"));
->>>>>>> 5c9d66d6
 	const userEngine: CFMLEngine = new CFMLEngine(userEngineName, cfmlEngineSettings.get<string>("version"));
 
 	// Add function arguments
 	if (isCfcFile(document, _token)) {
-<<<<<<< HEAD
-		const comp: Component = getComponent(document.uri, _token);
-=======
 		const comp: Component | undefined = getComponent(document.uri, _token);
->>>>>>> 5c9d66d6
 		if (comp) {
 			comp.functions.forEach((func: UserFunction) => {
 				if (!func.isImplicit && (!docRange || (func.bodyRange && func.bodyRange.contains(docRange)))) {
@@ -353,11 +341,7 @@
 						func.signatures.forEach((signature: UserFunctionSignature) => {
 							signature.parameters.forEach((param: Argument) => {
 								const argName: string = param.name;
-<<<<<<< HEAD
-								if (getMatchingVariables(variables, argName, Scope.Arguments).length === 0) {
-=======
 								if (param.nameRange && getMatchingVariables(variables, argName, Scope.Arguments).length === 0) {
->>>>>>> 5c9d66d6
 									variables.push({
 										identifier: argName,
 										dataType: param.dataType,
@@ -380,11 +364,7 @@
 	}
 
 	// params
-<<<<<<< HEAD
-	let paramMatch: RegExpExecArray = null;
-=======
 	let paramMatch: RegExpExecArray | null = null;
->>>>>>> 5c9d66d6
 	const paramPattern: RegExp = isScript ? scriptParamPattern : tagParamPattern;
 	// eslint-disable-next-line no-cond-assign
 	while (paramMatch = paramPattern.exec(documentText)) {
@@ -397,41 +377,23 @@
 		);
 
 		const parsedAttr: Attributes = parseAttributes(document, paramAttributeRange);
-<<<<<<< HEAD
-		if (!parsedAttr.has("name") || !parsedAttr.get("name").value) {
-=======
 		if (!parsedAttr.has("name") || !parsedAttr.get("name")?.value) {
->>>>>>> 5c9d66d6
 			continue;
 		}
 
 		let paramType: DataType = DataType.Any;
-<<<<<<< HEAD
-		let paramTypeComponentUri: Uri = undefined;
-		if (parsedAttr.has("type") && !!parsedAttr.get("type").value) {
-			paramType = DataType.paramTypeToDataType(parsedAttr.get("type").value);
-		}
-		else if (parsedAttr.has("default") && parsedAttr.get("default").value !== undefined) {
-			const [dataType, uri]: [DataType, Uri] = await DataType.inferDataTypeFromValue(parsedAttr.get("default").value, documentUri, _token);
-=======
 		let paramTypeComponentUri: Uri | undefined;
 		if (parsedAttr.has("type") && !!parsedAttr.get("type")?.value) {
 			paramType = DataType.paramTypeToDataType(parsedAttr.get("type")?.value);
 		}
 		else if (parsedAttr.has("default") && parsedAttr.get("default")?.value !== undefined) {
 			const [dataType, uri]: [DataType | undefined, Uri | undefined] = await DataType.inferDataTypeFromValue(parsedAttr.get("default")?.value, documentUri, _token);
->>>>>>> 5c9d66d6
 			paramType = dataType;
 			paramTypeComponentUri = uri;
 		}
 
-<<<<<<< HEAD
-		const paramName = parsedAttr.get("name").value;
-		const paramNameMatch = variableExpressionPattern.exec(paramName);
-=======
 		const paramName: string | undefined = parsedAttr.get("name")?.value;
 		const paramNameMatch: RegExpExecArray | null = variableExpressionPattern && paramName ? variableExpressionPattern.exec(paramName) : null;
->>>>>>> 5c9d66d6
 		if (!paramNameMatch) {
 			continue;
 		}
@@ -445,17 +407,6 @@
 			scopeVal = Scope.valueOf(scope);
 		}
 
-<<<<<<< HEAD
-		const varRangeStart = parsedAttr.get("name").valueRange.start.translate(0, varNamePrefixLen);
-		const varRange = new Range(
-			varRangeStart,
-			varRangeStart.translate(0, varName.length)
-		);
-
-		const matchingVars = getMatchingVariables(variables, varName, scopeVal);
-		if (matchingVars.length > 0) {
-			if (matchingVars.length > 1 || matchingVars[0].declarationLocation.range.start.isBefore(varRange.start)) {
-=======
 		const varRangeStart: Position | undefined = parsedAttr.get("name")?.valueRange?.start.translate(0, varNamePrefixLen);
 		const varRange: Range | undefined = varRangeStart
 			? new Range(
@@ -467,7 +418,6 @@
 		const matchingVars = getMatchingVariables(variables, varName, scopeVal);
 		if (matchingVars.length > 0) {
 			if (!varRange || matchingVars.length > 1 || (matchingVars[0].declarationLocation && matchingVars[0].declarationLocation.range.start.isBefore(varRange.start))) {
->>>>>>> 5c9d66d6
 				continue;
 			}
 			else {
@@ -478,11 +428,7 @@
 			}
 		}
 
-<<<<<<< HEAD
-		const initialValue: string = parsedAttr.has("default") ? parsedAttr.get("default").value : undefined;
-=======
 		const initialValue: string | undefined = parsedAttr.has("default") ? parsedAttr.get("default")?.value : undefined;
->>>>>>> 5c9d66d6
 
 		variables.push({
 			identifier: varName,
@@ -490,29 +436,18 @@
 			dataTypeComponentUri: paramTypeComponentUri,
 			scope: scopeVal,
 			final: false,
-<<<<<<< HEAD
-			declarationLocation: new Location(
-				document.uri,
-				varRange
-			),
-=======
 			declarationLocation: varRange
 				? new Location(
 					document.uri,
 					varRange
 				)
 				: undefined,
->>>>>>> 5c9d66d6
 			initialValue: initialValue,
 		});
 	}
 
 	// variable assignments
-<<<<<<< HEAD
-	let variableMatch: RegExpExecArray = null;
-=======
 	let variableMatch: RegExpExecArray | null = null;
->>>>>>> 5c9d66d6
 	const variableAssignmentPattern: RegExp = isScript ? cfscriptVariableAssignmentPattern : tagVariableAssignmentPattern;
 	// eslint-disable-next-line no-cond-assign
 	while (variableMatch = variableAssignmentPattern.exec(documentText)) {
@@ -540,11 +475,7 @@
 
 		const matchingVars: Variable[] = getMatchingVariables(variables, varName, scopeVal);
 		if (matchingVars.length > 0) {
-<<<<<<< HEAD
-			if (matchingVars.length > 1 || matchingVars[0].declarationLocation.range.start.isBefore(varRange.start)) {
-=======
 			if (matchingVars.length > 1 || (matchingVars[0].declarationLocation && matchingVars[0].declarationLocation.range.start.isBefore(varRange.start))) {
->>>>>>> 5c9d66d6
 				continue;
 			}
 			else {
@@ -558,11 +489,7 @@
 		if (scopeVal === Scope.Unknown) {
 			scopeVal = Scope.Variables;
 		}
-<<<<<<< HEAD
-		const [dataType, dataTypeComponentUri]: [DataType, Uri] = await DataType.inferDataTypeFromValue(initValue, documentUri, _token);
-=======
 		const [dataType, dataTypeComponentUri]: [DataType, Uri | undefined] = await DataType.inferDataTypeFromValue(initValue, documentUri, _token);
->>>>>>> 5c9d66d6
 
 		let thisVar: Variable = {
 			identifier: varName,
@@ -577,11 +504,7 @@
 		};
 
 		if (dataType === DataType.Query) {
-<<<<<<< HEAD
-			let valueMatch: RegExpExecArray = null;
-=======
 			let valueMatch: RegExpExecArray | null = null;
->>>>>>> 5c9d66d6
 			// eslint-disable-next-line no-cond-assign
 			if (valueMatch = queryValuePattern.exec(initValue)) {
 				const fullValueMatch: string = valueMatch[0];
@@ -617,11 +540,7 @@
 		else if (dataType === DataType.Function) {
 			const userFunction: UserFunctionVariable = thisVar as UserFunctionVariable;
 
-<<<<<<< HEAD
-			let valueMatch: RegExpExecArray = null;
-=======
 			let valueMatch: RegExpExecArray | null = null;
->>>>>>> 5c9d66d6
 			// eslint-disable-next-line no-cond-assign
 			if (valueMatch = functionValuePattern.exec(initValue)) {
 				const fullValueMatch: string = valueMatch[0];
@@ -649,11 +568,7 @@
 	if (!isScript || userEngine.supportsScriptTags()) {
 		// Tags with output attributes
 		const foundOutputVarTags: MySet<string> = new MySet();
-<<<<<<< HEAD
-		let cfTagMatch: RegExpExecArray = null;
-=======
 		let cfTagMatch: RegExpExecArray | null = null;
->>>>>>> 5c9d66d6
 		const cfTagPattern: RegExp = isScript ? getCfScriptTagPatternIgnoreBody() : getCfStartTagPattern();
 		// eslint-disable-next-line no-cond-assign
 		while (cfTagMatch = cfTagPattern.exec(documentText)) {
@@ -673,19 +588,11 @@
 					return tagAttributes.has(tagOutputAttribute.attributeName);
 				}).forEach((tagOutputAttribute: VariableAttribute) => {
 					const attributeName: string = tagOutputAttribute.attributeName;
-<<<<<<< HEAD
-					const attributeVal: string = tagAttributes.get(attributeName).value;
-					if (!attributeVal) {
-						return;
-					}
-					const varExpressionMatch: RegExpExecArray = variableExpressionPattern.exec(attributeVal);
-=======
 					const attributeVal: string | undefined = tagAttributes.get(attributeName)?.value;
 					if (!attributeVal) {
 						return;
 					}
 					const varExpressionMatch: RegExpExecArray | null = attributeVal ? variableExpressionPattern.exec(attributeVal) : null;
->>>>>>> 5c9d66d6
 					if (!varExpressionMatch) {
 						return;
 					}
@@ -699,16 +606,6 @@
 						scopeVal = Scope.valueOf(scope);
 					}
 
-<<<<<<< HEAD
-					const varRangeStart: Position = tagAttributes.get(attributeName).valueRange.start.translate(0, varNamePrefixLen);
-					const varRange = new Range(
-						varRangeStart,
-						varRangeStart.translate(0, varName.length)
-					);
-
-					const matchingVars: Variable[] = getMatchingVariables(variables, varName, scopeVal);
-					if (matchingVars.length > 0) {
-=======
 					const varRangeStart: Position | undefined = tagAttributes.get(attributeName)?.valueRange?.start.translate(0, varNamePrefixLen);
 					const varRange: Range | undefined = varRangeStart
 						? new Range(
@@ -719,7 +616,6 @@
 
 					const matchingVars: Variable[] = getMatchingVariables(variables, varName, scopeVal);
 					if (matchingVars.length > 0 && matchingVars[0].declarationLocation && varRange) {
->>>>>>> 5c9d66d6
 						if (matchingVars.length > 1 || matchingVars[0].declarationLocation.range.start.isBefore(varRange.start)) {
 							return;
 						}
@@ -735,32 +631,6 @@
 						scopeVal = Scope.Variables;
 					}
 
-<<<<<<< HEAD
-					let outputVar: Variable = {
-						identifier: varName,
-						dataType: tagOutputAttribute.dataType,
-						scope: scopeVal,
-						final: false,
-						declarationLocation: new Location(
-							document.uri,
-							varRange
-						),
-					};
-
-					if (tagName === "cfquery" && "bodyRange" in tag) {
-						const queryTag = tag as Tag;
-						const bodyText: string = document.getText(queryTag.bodyRange);
-						const columns: QueryColumns = getSelectColumnsFromQueryText(bodyText);
-
-						if (columns.size > 0) {
-							const query: Query = outputVar as Query;
-							query.selectColumnNames = columns;
-							outputVar = query;
-						}
-					}
-
-					variables.push(outputVar);
-=======
 					if (varRange) {
 						let outputVar: Variable = {
 							identifier: varName,
@@ -787,7 +657,6 @@
 
 						variables.push(outputVar);
 					}
->>>>>>> 5c9d66d6
 				});
 			});
 		});
@@ -804,11 +673,7 @@
 				if (matchingVars.length === 0) {
 					variables.push(scriptVar);
 				}
-<<<<<<< HEAD
-				else if (matchingVars.length === 1 && scriptVar.declarationLocation.range.start.isBefore(matchingVars[0].declarationLocation.range.start)) {
-=======
 				else if (matchingVars.length === 1 && scriptVar.declarationLocation && matchingVars[0].declarationLocation && scriptVar.declarationLocation.range.start.isBefore(matchingVars[0].declarationLocation.range.start)) {
->>>>>>> 5c9d66d6
 					// Replace entry
 					const matchingIndex: number = variables.findIndex((value: Variable) => {
 						return value.scope === scriptVar.scope && equalsIgnoreCase(value.identifier, scriptVar.identifier);
@@ -822,11 +687,7 @@
 	}
 	else {
 		// Check for-in loops
-<<<<<<< HEAD
-		let forInVariableMatch: RegExpExecArray = null;
-=======
 		let forInVariableMatch: RegExpExecArray | null = null;
->>>>>>> 5c9d66d6
 		// eslint-disable-next-line no-cond-assign
 		while (forInVariableMatch = forInVariableAssignmentPattern.exec(documentText)) {
 			const varPrefix: string = forInVariableMatch[1];
@@ -850,11 +711,7 @@
 
 			const matchingVars = getMatchingVariables(variables, varName, scopeVal);
 			if (matchingVars.length > 0) {
-<<<<<<< HEAD
-				if (matchingVars.length > 1 || matchingVars[0].declarationLocation.range.start.isBefore(varRange.start)) {
-=======
 				if (matchingVars.length > 1 || (matchingVars[0].declarationLocation && matchingVars[0].declarationLocation.range.start.isBefore(varRange.start))) {
->>>>>>> 5c9d66d6
 					continue;
 				}
 				else {
@@ -922,11 +779,7 @@
 			dataTypeComponentUri: arg.dataTypeComponentUri,
 			scope: Scope.Arguments,
 			final: false,
-<<<<<<< HEAD
-			declarationLocation: new Location(documentUri, arg.nameRange),
-=======
 			declarationLocation: arg.nameRange ? new Location(documentUri, arg.nameRange) : undefined,
->>>>>>> 5c9d66d6
 			description: arg.description,
 		};
 
@@ -942,11 +795,7 @@
  * @returns
  */
 export function getBestMatchingVariable(variables: Variable[], varName: string, varScope?: Scope): Variable | undefined {
-<<<<<<< HEAD
-	let foundVar: Variable;
-=======
 	let foundVar: Variable | undefined;
->>>>>>> 5c9d66d6
 
 	if (varScope) {
 		foundVar = variables.find((currentVar: Variable) => {
@@ -1005,15 +854,9 @@
  */
 export async function getApplicationVariables(baseUri: Uri): Promise<Variable[]> {
 	let applicationVariables: Variable[] = [];
-<<<<<<< HEAD
-	const applicationUri: Uri = await getApplicationUri(baseUri);
-	if (applicationUri) {
-		const cachedApplicationVariables: Variable[] = getCachedApplicationVariables(applicationUri);
-=======
 	const applicationUri: Uri | undefined = await getApplicationUri(baseUri);
 	if (applicationUri) {
 		const cachedApplicationVariables: Variable[] | undefined = getCachedApplicationVariables(applicationUri);
->>>>>>> 5c9d66d6
 		if (cachedApplicationVariables) {
 			applicationVariables = cachedApplicationVariables;
 		}
@@ -1031,11 +874,7 @@
 export function getServerVariables(baseUri: Uri, _token: CancellationToken): Variable[] {
 	let serverVariables: Variable[] = [];
 
-<<<<<<< HEAD
-	const serverUri: Uri = getServerUri(baseUri, _token);
-=======
 	const serverUri: Uri | undefined = getServerUri(baseUri, _token);
->>>>>>> 5c9d66d6
 	if (serverUri) {
 		serverVariables = getCachedServerVariables(serverUri);
 	}
@@ -1049,11 +888,7 @@
  * @param _token
  * @returns
  */
-<<<<<<< HEAD
-export async function collectDocumentVariableAssignments(documentPositionStateContext: DocumentPositionStateContext, _token: CancellationToken): Promise<Variable[]> {
-=======
 export async function collectDocumentVariableAssignments(documentPositionStateContext: DocumentPositionStateContext, _token: CancellationToken | undefined): Promise<Variable[]> {
->>>>>>> 5c9d66d6
 	let allVariableAssignments: Variable[] = [];
 
 	if (documentPositionStateContext.isCfmFile) {
@@ -1070,11 +905,7 @@
 			allVariableAssignments = allVariableAssignments.concat(propertiesToVariables(componentProperties, documentUri));
 
 			// component variables
-<<<<<<< HEAD
-			let currComponent: Component = thisComponent;
-=======
 			let currComponent: Component | undefined = thisComponent;
->>>>>>> 5c9d66d6
 			let componentVariables: Variable[] = [];
 			while (currComponent) {
 				const currComponentVariables: Variable[] = currComponent.variables.filter((variable: Variable) => {
@@ -1087,15 +918,9 @@
 				// Also check in init function
 				const initMethod: string = currComponent.initmethod ? currComponent.initmethod.toLowerCase() : "init";
 				if (currComponent.functions.has(initMethod)) {
-<<<<<<< HEAD
-					const currInitFunc: UserFunction = currComponent.functions.get(initMethod);
-
-					if (currInitFunc.bodyRange) {
-=======
 					const currInitFunc: UserFunction | undefined = currComponent.functions.get(initMethod);
 
 					if (currInitFunc && currInitFunc.bodyRange) {
->>>>>>> 5c9d66d6
 						const currInitVariables: Variable[] = (await parseVariableAssignments(documentPositionStateContext, currComponent.isScript, currInitFunc.bodyRange, _token)).filter((variable: Variable) => {
 							return [Scope.Variables, Scope.This].includes(variable.scope) && !componentVariables.some((existingVariable: Variable) => {
 								return existingVariable.scope === variable.scope && equalsIgnoreCase(existingVariable.identifier, variable.identifier);
@@ -1118,11 +943,7 @@
 			// function arguments
 			let functionArgs: Argument[] = [];
 			thisComponent.functions.filter((func: UserFunction) => {
-<<<<<<< HEAD
-				return func.bodyRange && func.bodyRange.contains(documentPositionStateContext.position) && func.signatures && func.signatures.length !== 0;
-=======
 				return func.bodyRange ? func.bodyRange.contains(documentPositionStateContext.position) && func.signatures && func.signatures.length !== 0 : false;
->>>>>>> 5c9d66d6
 			}).forEach((func: UserFunction) => {
 				func.signatures.forEach((signature: UserFunctionSignature) => {
 					functionArgs = signature.parameters;
@@ -1133,11 +954,7 @@
 			// function local variables
 			let localVariables: Variable[] = [];
 			const filteredFunctions = thisComponent.functions.filter((func: UserFunction) => {
-<<<<<<< HEAD
-				return func.bodyRange && func.bodyRange.contains(documentPositionStateContext.position);
-=======
 				return func.bodyRange ? func.bodyRange.contains(documentPositionStateContext.position) : false;
->>>>>>> 5c9d66d6
 			});
 
 			for (const [, func] of filteredFunctions) {
@@ -1179,11 +996,7 @@
 	dataTypeComponentUri?: Uri; // Only when dataType is Component
 	scope: Scope;
 	final: boolean;
-<<<<<<< HEAD
-	declarationLocation: Location;
-=======
 	declarationLocation: Location | undefined;
->>>>>>> 5c9d66d6
 	description?: string;
 	initialValue?: string;
 }
