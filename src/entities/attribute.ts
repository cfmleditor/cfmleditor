import { Range, TextDocument } from "vscode";
import { MyMap, MySet, NameWithOptionalValue } from "../utils/collections";

export const ATTRIBUTES_PATTERN = /\b([\w:-]+)\b(?:(\s*(?:=|:)\s*)(?:(['"])(.*?)\3|([\w$:.]+)))?/gi;
export const VALUE_PATTERN = /\b([\w:-]+)\s*(?:=|:)\s*(?:(['"])?((?:(?!\2).)*)|([\S]*))$/;

export interface Attribute {
	name: string; // lowercased
	value: string;
	// range: Range;
<<<<<<< HEAD
	valueRange: Range;
=======
	valueRange: Range | undefined;
>>>>>>> 5c9d66d6
}

export enum IncludeAttributesSetType {
	None = "none",
	Required = "required",
	All = "all",
}

// Extends Quote from textUtils.ts
export enum AttributeQuoteType {
	None = "none",
	Double = "double",
	Single = "single",
}

export interface IncludeAttributesCustom {
	[name: string]: NameWithOptionalValue<string>[]; // lowercased name
}

// Collection of attributes. Key is attribute name lowercased
export class Attributes extends MyMap<string, Attribute> { }

/**
 * Gets a regular expression that matches an attribute with the given name
 * @param attributeName The attribute name to use for the pattern
 * @returns
 */
export function getAttributePattern(attributeName: string): RegExp {
	return new RegExp(`\\b${attributeName}\\s*=\\s*(?:['"])?`, "i");
}

/**
 * Parses a given attribute string and returns an object representation
 * @param document A text document containing attributes
 * @param attributeRange A range in which the attributes are found
 * @param validAttributeNames A set of valid names
 * @returns
 */
export function parseAttributes(document: TextDocument, attributeRange: Range, validAttributeNames?: MySet<string>): Attributes {
	const attributeStr: string = document.getText(attributeRange);
	const attributes: Attributes = new Attributes();
<<<<<<< HEAD
	let attributeMatch: RegExpExecArray = null;
=======
	let attributeMatch: RegExpExecArray | null = null;
>>>>>>> 5c9d66d6
	// eslint-disable-next-line no-cond-assign
	while (attributeMatch = ATTRIBUTES_PATTERN.exec(attributeStr)) {
		const attributeName = attributeMatch[1];
		if (validAttributeNames && !validAttributeNames.has(attributeName.toLowerCase())) {
			continue;
		}
		const separator: string = attributeMatch[2];
		const quotedValue: string = attributeMatch[4];
		const unquotedValue: string = attributeMatch[5];
		const attributeValue: string = quotedValue !== undefined ? quotedValue : unquotedValue;

		let attributeValueOffset: number;
<<<<<<< HEAD
		let attributeValueRange: Range;
=======
		let attributeValueRange: Range | undefined;
>>>>>>> 5c9d66d6
		if (attributeValue) {
			attributeValueOffset = document.offsetAt(attributeRange.start) + attributeMatch.index + attributeName.length
				+ separator.length + (quotedValue !== undefined ? 1 : 0);
			attributeValueRange = new Range(
				document.positionAt(attributeValueOffset),
				document.positionAt(attributeValueOffset + attributeValue.length)
			);
		}

		attributes.set(attributeName.toLowerCase(), {
			name: attributeName,
			value: attributeValue,
			valueRange: attributeValueRange,
		});
	}

	return attributes;
}<|MERGE_RESOLUTION|>--- conflicted
+++ resolved
@@ -8,11 +8,7 @@
 	name: string; // lowercased
 	value: string;
 	// range: Range;
-<<<<<<< HEAD
-	valueRange: Range;
-=======
 	valueRange: Range | undefined;
->>>>>>> 5c9d66d6
 }
 
 export enum IncludeAttributesSetType {
@@ -54,11 +50,7 @@
 export function parseAttributes(document: TextDocument, attributeRange: Range, validAttributeNames?: MySet<string>): Attributes {
 	const attributeStr: string = document.getText(attributeRange);
 	const attributes: Attributes = new Attributes();
-<<<<<<< HEAD
-	let attributeMatch: RegExpExecArray = null;
-=======
 	let attributeMatch: RegExpExecArray | null = null;
->>>>>>> 5c9d66d6
 	// eslint-disable-next-line no-cond-assign
 	while (attributeMatch = ATTRIBUTES_PATTERN.exec(attributeStr)) {
 		const attributeName = attributeMatch[1];
@@ -71,11 +63,7 @@
 		const attributeValue: string = quotedValue !== undefined ? quotedValue : unquotedValue;
 
 		let attributeValueOffset: number;
-<<<<<<< HEAD
-		let attributeValueRange: Range;
-=======
 		let attributeValueRange: Range | undefined;
->>>>>>> 5c9d66d6
 		if (attributeValue) {
 			attributeValueOffset = document.offsetAt(attributeRange.start) + attributeMatch.index + attributeName.length
 				+ separator.length + (quotedValue !== undefined ? 1 : 0);
