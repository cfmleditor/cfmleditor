--- conflicted
+++ resolved
@@ -82,11 +82,7 @@
 
 export interface Argument extends Parameter {
 	// description is hint
-<<<<<<< HEAD
-	nameRange: Range;
-=======
 	nameRange: Range | undefined;
->>>>>>> 5c9d66d6
 	dataTypeRange?: Range;
 	dataTypeComponentUri?: Uri; // Only when dataType is Component
 }
@@ -128,27 +124,16 @@
 }
 
 export interface UserFunction extends Function {
-<<<<<<< HEAD
-	access: Access;
-=======
 	access: Access | undefined;
->>>>>>> 5c9d66d6
 	static: boolean;
 	abstract: boolean;
 	final: boolean;
 	returnTypeUri?: Uri; // Only when returntype is Component
 	returnTypeRange?: Range;
-<<<<<<< HEAD
-	nameRange: Range;
-	bodyRange?: Range;
-	signatures: UserFunctionSignature[];
-	location: Location;
-=======
 	nameRange: Range | undefined;
 	bodyRange?: Range;
 	signatures: UserFunctionSignature[];
 	location: Location | undefined;
->>>>>>> 5c9d66d6
 	isImplicit: boolean;
 }
 
@@ -189,20 +174,12 @@
  * @param _token
  * @returns
  */
-<<<<<<< HEAD
-export async function parseScriptFunctions(documentStateContext: DocumentStateContext, _token: CancellationToken): Promise<UserFunction[]> {
-=======
 export async function parseScriptFunctions(documentStateContext: DocumentStateContext, _token: CancellationToken | undefined): Promise<UserFunction[]> {
->>>>>>> 5c9d66d6
 	const document: TextDocument = documentStateContext.document;
 	const userFunctions: UserFunction[] = [];
 	// sanitizedDocumentText removes doc blocks
 	const componentBody: string = documentStateContext.sanitizedDocumentText;
-<<<<<<< HEAD
-	let scriptFunctionMatch: RegExpExecArray = null;
-=======
 	let scriptFunctionMatch: RegExpExecArray | null = null;
->>>>>>> 5c9d66d6
 	// eslint-disable-next-line no-cond-assign
 	while (scriptFunctionMatch = scriptFunctionPattern.exec(componentBody)) {
 		const fullMatch: string = scriptFunctionMatch[0];
@@ -230,11 +207,7 @@
 		let functionBodyStartPos: Position;
 		let functionEndPosition: Position;
 		let functionAttributeRange: Range;
-<<<<<<< HEAD
-		let functionBodyRange: Range;
-=======
 		let functionBodyRange: Range | undefined;
->>>>>>> 5c9d66d6
 
 		if ((documentStateContext.component && documentStateContext.component.isInterface && !equalsIgnoreCase(modifier1, "default") && !equalsIgnoreCase(modifier2, "default"))
 			|| equalsIgnoreCase(modifier1, "abstract") || equalsIgnoreCase(modifier2, "abstract")
@@ -292,11 +265,7 @@
 		};
 
 		if (returnType) {
-<<<<<<< HEAD
-			const [dataType, returnTypeUri]: [DataType, Uri] = await DataType.getDataTypeAndUri(returnType, document.uri, _token);
-=======
 			const [dataType, returnTypeUri]: [DataType | undefined, Uri | undefined] = await DataType.getDataTypeAndUri(returnType, document.uri, _token);
->>>>>>> 5c9d66d6
 			if (dataType) {
 				userFunction.returntype = dataType;
 				if (returnTypeUri) {
@@ -346,21 +315,12 @@
 					userFunction.access = Access.valueOf(docElem.value);
 				}
 				else if (docElem.key === "returntype") {
-<<<<<<< HEAD
-					const [dataType, uri]: [DataType, Uri] = await DataType.getDataTypeAndUri(docElem.value, document.uri, _token);
-					if (dataType) {
-						userFunction.returntype = dataType;
-
-						const returnTypeKeyMatch: RegExpExecArray = getKeyPattern("returnType").exec(fullDocBlock);
-						if (returnTypeKeyMatch) {
-=======
 					const [dataType, uri]: [DataType | undefined, Uri | undefined] = await DataType.getDataTypeAndUri(docElem.value, document.uri, _token);
 					if (dataType) {
 						userFunction.returntype = dataType;
 
 						const returnTypeKeyMatch: RegExpExecArray | null = getKeyPattern("returnType").exec(fullDocBlock);
 						if (returnTypeKeyMatch && scriptFunctionMatch) {
->>>>>>> 5c9d66d6
 							const returnTypePath: string = returnTypeKeyMatch[1];
 							const returnTypeOffset: number = scriptFunctionMatch.index + returnTypeKeyMatch.index;
 							userFunction.returnTypeRange = new Range(
@@ -403,11 +363,7 @@
  * @param _token
  * @returns
  */
-<<<<<<< HEAD
-export async function parseScriptFunctionArgs(documentStateContext: DocumentStateContext, argsRange: Range, docBlock: DocBlockKeyValue[], _token: CancellationToken): Promise<Argument[]> {
-=======
 export async function parseScriptFunctionArgs(documentStateContext: DocumentStateContext, argsRange: Range, docBlock: DocBlockKeyValue[], _token: CancellationToken | undefined): Promise<Argument[]> {
->>>>>>> 5c9d66d6
 	const args: Argument[] = [];
 	const document: TextDocument = documentStateContext.document;
 	const documentUri: Uri = document.uri;
@@ -417,11 +373,7 @@
 	await Promise.all(scriptArgRanges.map(async (argRange: Range) => {
 		const argText: string = documentStateContext.sanitizedDocumentText.slice(document.offsetAt(argRange.start), document.offsetAt(argRange.end));
 		const argStartOffset = document.offsetAt(argRange.start);
-<<<<<<< HEAD
-		const scriptFunctionArgMatch: RegExpExecArray = scriptFunctionArgPattern.exec(argText);
-=======
 		const scriptFunctionArgMatch: RegExpExecArray | null = scriptFunctionArgPattern.exec(argText);
->>>>>>> 5c9d66d6
 		if (scriptFunctionArgMatch) {
 			const fullArg = scriptFunctionArgMatch[0];
 			const attributePrefix = scriptFunctionArgMatch[1];
@@ -440,11 +392,7 @@
 			if (argDefault) {
 				argDefaultAndAttributesLen += argDefault.length;
 			}
-<<<<<<< HEAD
-			let parsedArgAttributes: Attributes;
-=======
 			let parsedArgAttributes: Attributes | undefined;
->>>>>>> 5c9d66d6
 			if (argAttributes) {
 				argDefaultAndAttributesLen += argAttributes.length;
 
@@ -463,17 +411,10 @@
 			const argNameOffset = argOffset + removedDefaultAndAttributes.lastIndexOf(argName);
 
 			let convertedArgType: DataType = DataType.Any;
-<<<<<<< HEAD
-			let typeUri: Uri;
-			let argTypeRange: Range;
-			if (argType) {
-				const [dataType, returnTypeUri]: [DataType, Uri] = await DataType.getDataTypeAndUri(argType, documentUri, _token);
-=======
 			let typeUri: Uri | undefined;
 			let argTypeRange: Range | undefined;
 			if (argType) {
 				const [dataType, returnTypeUri]: [DataType | undefined, Uri | undefined] = await DataType.getDataTypeAndUri(argType, documentUri, _token);
->>>>>>> 5c9d66d6
 				if (dataType) {
 					convertedArgType = dataType;
 					if (returnTypeUri) {
@@ -539,30 +480,19 @@
 						argument.default = argAttrVal;
 					}
 					else if (argAttrName === "type") {
-<<<<<<< HEAD
-						const [dataType, dataTypeComponentUri]: [DataType, Uri] = await DataType.getDataTypeAndUri(argAttrVal, documentUri, _token);
-=======
 						const [dataType, dataTypeComponentUri]: [DataType | undefined, Uri | undefined] = await DataType.getDataTypeAndUri(argAttrVal, documentUri, _token);
->>>>>>> 5c9d66d6
 						if (dataType) {
 							argument.dataType = dataType;
 							if (dataTypeComponentUri) {
 								argument.dataTypeComponentUri = dataTypeComponentUri;
 							}
 
-<<<<<<< HEAD
-							argument.dataTypeRange = new Range(
-								attr.valueRange.start,
-								attr.valueRange.end
-							);
-=======
 							argument.dataTypeRange = attr.valueRange
 								? new Range(
 									attr.valueRange.start,
 									attr.valueRange.end
 								)
 								: undefined;
->>>>>>> 5c9d66d6
 						}
 					}
 				}));
@@ -583,13 +513,8 @@
 					argument.default = docElem.value;
 				}
 				else if (docElem.subkey === "type") {
-<<<<<<< HEAD
-					const [dataType, dataTypeComponentUri]: [DataType, Uri] = await DataType.getDataTypeAndUri(docElem.value, documentUri, _token);
-					if (dataType) {
-=======
 					const [dataType, dataTypeComponentUri]: [DataType | undefined, Uri | undefined] = await DataType.getDataTypeAndUri(docElem.value, documentUri, _token);
 					if (dataType && docElem.valueRange) {
->>>>>>> 5c9d66d6
 						argument.dataType = dataType;
 						if (dataTypeComponentUri) {
 							argument.dataTypeComponentUri = dataTypeComponentUri;
@@ -616,11 +541,7 @@
  * @param _token
  * @returns
  */
-<<<<<<< HEAD
-export async function parseTagFunctions(documentStateContext: DocumentStateContext, _token: CancellationToken): Promise<UserFunction[]> {
-=======
 export async function parseTagFunctions(documentStateContext: DocumentStateContext, _token: CancellationToken | undefined): Promise<UserFunction[]> {
->>>>>>> 5c9d66d6
 	const userFunctions: UserFunction[] = [];
 	const documentUri: Uri = documentStateContext.document.uri;
 
@@ -628,12 +549,6 @@
 
 	await Promise.all(parsedFunctionTags.map(async (tag: Tag) => {
 		const functionRange: Range = tag.tagRange;
-<<<<<<< HEAD
-		const functionBodyRange: Range = tag.bodyRange;
-		const parsedAttributes: Attributes = tag.attributes;
-
-		if (!parsedAttributes.has("name") || !parsedAttributes.get("name").value) {
-=======
 		const functionBodyRange: Range | undefined = tag.bodyRange;
 		const parsedAttributes: Attributes = tag.attributes;
 
@@ -641,7 +556,6 @@
 		const functionNameRange: Range | undefined = parsedAttributes.get("name")?.valueRange;
 
 		if (!functionName || !functionNameRange) {
->>>>>>> 5c9d66d6
 			return;
 		}
 
@@ -650,19 +564,11 @@
 			static: false,
 			abstract: false,
 			final: false,
-<<<<<<< HEAD
-			name: parsedAttributes.get("name").value,
-			description: "",
-			returntype: DataType.Any,
-			signatures: [],
-			nameRange: parsedAttributes.get("name").valueRange,
-=======
 			name: functionName,
 			description: "",
 			returntype: DataType.Any,
 			signatures: [],
 			nameRange: functionNameRange,
->>>>>>> 5c9d66d6
 			bodyRange: functionBodyRange,
 			location: new Location(documentUri, functionRange),
 			isImplicit: false,
@@ -688,11 +594,7 @@
  * @param _token
  * @returns
  */
-<<<<<<< HEAD
-async function parseTagFunctionArguments(documentStateContext: DocumentStateContext, functionBodyRange: Range | undefined, _token: CancellationToken): Promise<Argument[]> {
-=======
 async function parseTagFunctionArguments(documentStateContext: DocumentStateContext, functionBodyRange: Range | undefined, _token: CancellationToken | undefined): Promise<Argument[]> {
->>>>>>> 5c9d66d6
 	const args: Argument[] = [];
 	const documentUri: Uri = documentStateContext.document.uri;
 
@@ -705,21 +607,13 @@
 	await Promise.all(parsedArgumentTags.map(async (tag: Tag) => {
 		const parsedAttributes: Attributes = tag.attributes;
 
-<<<<<<< HEAD
-		const argumentAttributes: ArgumentAttributes = processArgumentAttributes(parsedAttributes);
-=======
 		const argumentAttributes: ArgumentAttributes | null = processArgumentAttributes(parsedAttributes);
->>>>>>> 5c9d66d6
 
 		if (!argumentAttributes) {
 			return;
 		}
 
-<<<<<<< HEAD
-		const argNameRange: Range = parsedAttributes.get("name").valueRange;
-=======
 		const argNameRange: Range | undefined = parsedAttributes.get("name")?.valueRange;
->>>>>>> 5c9d66d6
 
 		let argRequired: boolean;
 		if (argumentAttributes.required) {
@@ -731,29 +625,15 @@
 
 		const argType = argumentAttributes.type;
 		let convertedArgType: DataType = DataType.Any;
-<<<<<<< HEAD
-		let typeUri: Uri;
-		let argTypeRange: Range;
-		if (argType) {
-			const [dataType, uri]: [DataType, Uri] = await DataType.getDataTypeAndUri(argType, documentUri, _token);
-=======
 		let typeUri: Uri | undefined;
 		let argTypeRange: Range | undefined;
 		if (argType) {
 			const [dataType, uri]: [DataType | undefined, Uri | undefined] = await DataType.getDataTypeAndUri(argType, documentUri, _token);
->>>>>>> 5c9d66d6
 			if (dataType) {
 				convertedArgType = dataType;
 				if (uri) {
 					typeUri = uri;
 				}
-<<<<<<< HEAD
-				argTypeRange = parsedAttributes.get("type").valueRange;
-				argTypeRange = new Range(
-					argTypeRange.start,
-					argTypeRange.end
-				);
-=======
 				const parsedAttributesType = parsedAttributes.get("type");
 				if (parsedAttributesType) {
 					argTypeRange = parsedAttributesType.valueRange;
@@ -764,7 +644,6 @@
 						)
 						: undefined;
 				}
->>>>>>> 5c9d66d6
 			}
 		}
 
@@ -777,11 +656,7 @@
 			nameRange: argNameRange,
 		};
 
-<<<<<<< HEAD
-		let argDefault: string = argumentAttributes.default;
-=======
 		let argDefault: string | undefined = argumentAttributes.default;
->>>>>>> 5c9d66d6
 		if (argDefault) {
 			argDefault = argDefault.trim();
 			if (argDefault.length > 1 && /['"]/.test(argDefault.charAt(0)) && /['"]/.test(argDefault.charAt(argDefault.length - 1))) {
@@ -814,11 +689,7 @@
  * @param _token
  * @returns
  */
-<<<<<<< HEAD
-async function assignFunctionAttributes(userFunction: UserFunction, functionAttributes: Attributes, _token: CancellationToken): Promise<UserFunction> {
-=======
 async function assignFunctionAttributes(userFunction: UserFunction, functionAttributes: Attributes, _token: CancellationToken | undefined): Promise<UserFunction> {
->>>>>>> 5c9d66d6
 	// Bit of a hack because I can't work this out right now
 	const attributes: Attribute[] = [];
 	functionAttributes.forEach((attribute: Attribute) => {
@@ -833,23 +704,12 @@
 				userFunction.access = Access.valueOf(attrVal);
 			}
 			else if (attrName === "returntype") {
-<<<<<<< HEAD
-				const [returntype, returnTypeUri]: [DataType, Uri] = await DataType.getDataTypeAndUri(attrVal, userFunction.location.uri, _token);
-=======
 				const [returntype, returnTypeUri]: [DataType | undefined, Uri | undefined] = await DataType.getDataTypeAndUri(attrVal, userFunction.location?.uri, _token);
->>>>>>> 5c9d66d6
 				if (returntype) {
 					userFunction.returntype = returntype;
 					if (returnTypeUri) {
 						userFunction.returnTypeUri = returnTypeUri;
 					}
-<<<<<<< HEAD
-					const returnTypeRange: Range = functionAttributes.get("returntype").valueRange;
-					userFunction.returnTypeRange = new Range(
-						returnTypeRange.start,
-						returnTypeRange.end
-					);
-=======
 					const returnTypeRange: Range | undefined = functionAttributes.get("returntype")?.valueRange;
 					if (returnTypeRange) {
 						userFunction.returnTypeRange = new Range(
@@ -857,7 +717,6 @@
 							returnTypeRange.end
 						);
 					}
->>>>>>> 5c9d66d6
 				}
 			}
 			else if (userFunctionBooleanAttributes.has(attrName)) {
@@ -880,11 +739,7 @@
  * @param attributes A set of attribute/value pairs for a function argument
  * @returns
  */
-<<<<<<< HEAD
-function processArgumentAttributes(attributes: Attributes): ArgumentAttributes {
-=======
 function processArgumentAttributes(attributes: Attributes): ArgumentAttributes | null {
->>>>>>> 5c9d66d6
 	const attributeObj = {};
 	attributes.forEach((attr: Attribute, attrKey: string) => {
 		attributeObj[attrKey] = attr.value;
@@ -905,11 +760,7 @@
  * @param _token
  * @returns
  */
-<<<<<<< HEAD
-export async function getLocalVariables(func: UserFunction, documentStateContext: DocumentStateContext, isScript: boolean, _token: CancellationToken): Promise<Variable[]> {
-=======
 export async function getLocalVariables(func: UserFunction, documentStateContext: DocumentStateContext, isScript: boolean, _token: CancellationToken | undefined): Promise<Variable[]> {
->>>>>>> 5c9d66d6
 	if (!func || !func.bodyRange) {
 		return [];
 	}
@@ -942,13 +793,8 @@
  * @param _token
  * @returns
  */
-<<<<<<< HEAD
-export async function getFunctionFromPrefix(documentPositionStateContext: DocumentPositionStateContext, functionKey: string, docPrefix: string, _token: CancellationToken): Promise<UserFunction | undefined> {
-	let foundFunction: UserFunction;
-=======
 export async function getFunctionFromPrefix(documentPositionStateContext: DocumentPositionStateContext, functionKey: string, docPrefix: string | undefined, _token: CancellationToken | undefined): Promise<UserFunction | undefined> {
 	let foundFunction: UserFunction | undefined;
->>>>>>> 5c9d66d6
 
 	if (docPrefix === undefined || docPrefix === null) {
 		docPrefix = documentPositionStateContext.docPrefix;
@@ -956,11 +802,7 @@
 
 	// TODO: Replace regex check with variable references range check
 	// TODO: Check for function variables?
-<<<<<<< HEAD
-	const varPrefixMatch: RegExpExecArray = getVariableExpressionPrefixPattern().exec(docPrefix);
-=======
 	const varPrefixMatch: RegExpExecArray | null = getVariableExpressionPrefixPattern().exec(docPrefix);
->>>>>>> 5c9d66d6
 	if (varPrefixMatch) {
 		const varMatchText: string = varPrefixMatch[0];
 		const varScope: string = varPrefixMatch[2];
@@ -975,25 +817,15 @@
 		if (varMatchText.split(".").length === dotSeparatedCount) {
 			if (documentPositionStateContext.isCfcFile && !varScope && equalsIgnoreCase(varName, "super")) {
 				if (documentPositionStateContext.component && documentPositionStateContext.component.extends, _token) {
-<<<<<<< HEAD
-					const baseComponent: Component = getComponent(documentPositionStateContext.component.extends, _token);
-=======
 					const baseComponent: Component | undefined = getComponent(documentPositionStateContext.component?.extends, _token);
->>>>>>> 5c9d66d6
 					if (baseComponent) {
 						foundFunction = getFunctionFromComponent(baseComponent, functionKey, documentPositionStateContext.document.uri, undefined, false, _token);
 					}
 				}
 			}
-<<<<<<< HEAD
-			else if (documentPositionStateContext.isCfcFile && !varScope && (equalsIgnoreCase(varName, Scope.Variables) || equalsIgnoreCase(varName, Scope.This))) {
-				// TODO: Disallow implicit functions if using variables scope
-				let disallowedAccess: Access;
-=======
 			else if (documentPositionStateContext.isCfcFile && documentPositionStateContext.component && !varScope && (equalsIgnoreCase(varName, Scope.Variables) || equalsIgnoreCase(varName, Scope.This))) {
 				// TODO: Disallow implicit functions if using variables scope
 				let disallowedAccess: Access | undefined;
->>>>>>> 5c9d66d6
 				if (equalsIgnoreCase(varName, Scope.This)) {
 					disallowedAccess = Access.Private;
 				}
@@ -1015,19 +847,11 @@
 					variableAssignments = variableAssignments.concat(applicationDocVariables);
 				}
 
-<<<<<<< HEAD
-				const scopeVal: Scope = varScope ? Scope.valueOf(varScope) : undefined;
-				const foundVar: Variable = getBestMatchingVariable(variableAssignments, varName, scopeVal);
-
-				if (foundVar && foundVar.dataTypeComponentUri) {
-					const foundVarComponent: Component = getComponent(foundVar.dataTypeComponentUri, _token);
-=======
 				const scopeVal: Scope | undefined = varScope ? Scope.valueOf(varScope) : undefined;
 				const foundVar: Variable | undefined = getBestMatchingVariable(variableAssignments, varName, scopeVal);
 
 				if (foundVar && foundVar.dataTypeComponentUri) {
 					const foundVarComponent: Component | undefined = getComponent(foundVar.dataTypeComponentUri, _token);
->>>>>>> 5c9d66d6
 					if (foundVarComponent) {
 						foundFunction = getFunctionFromComponent(foundVarComponent, functionKey, documentPositionStateContext.document.uri, undefined, false, _token);
 					}
@@ -1055,19 +879,11 @@
  * @param _token
  * @returns
  */
-<<<<<<< HEAD
-export function getFunctionFromComponent(component: Component, lowerFunctionName: string, callerUri: Uri, disallowedAccess: Access, disallowImplicit: boolean = false, _token: CancellationToken): UserFunction | undefined {
-	const validFunctionAccess: MySet<Access> = new MySet([Access.Remote, Access.Public]);
-	if (hasComponent(callerUri, _token)) {
-		const callerComponent: Component = getComponent(callerUri, _token);
-		if (isSubcomponentOrEqual(callerComponent, component, _token)) {
-=======
 export function getFunctionFromComponent(component: Component, lowerFunctionName: string, callerUri: Uri, disallowedAccess: Access | undefined, disallowImplicit: boolean = false, _token: CancellationToken | undefined): UserFunction | undefined {
 	const validFunctionAccess: MySet<Access> = new MySet([Access.Remote, Access.Public]);
 	if (hasComponent(callerUri, _token)) {
 		const callerComponent: Component | undefined = getComponent(callerUri, _token);
 		if (callerComponent && isSubcomponentOrEqual(callerComponent, component, _token)) {
->>>>>>> 5c9d66d6
 			validFunctionAccess.add(Access.Private);
 			validFunctionAccess.add(Access.Package);
 		}
@@ -1081,19 +897,11 @@
 		validFunctionAccess.delete(disallowedAccess);
 	}
 
-<<<<<<< HEAD
-	let currComponent: Component = component;
-	while (currComponent) {
-		if (currComponent.functions.has(lowerFunctionName)) {
-			const foundFunc: UserFunction = currComponent.functions.get(lowerFunctionName);
-			if (validFunctionAccess.has(foundFunc.access) && !(disallowImplicit && foundFunc.isImplicit)) {
-=======
 	let currComponent: Component | undefined = component;
 	while (currComponent) {
 		if (currComponent.functions.has(lowerFunctionName)) {
 			const foundFunc: UserFunction | undefined = currComponent.functions.get(lowerFunctionName);
 			if (foundFunc && foundFunc.access !== undefined && validFunctionAccess.has(foundFunc.access) && !(disallowImplicit && foundFunc.isImplicit)) {
->>>>>>> 5c9d66d6
 				return foundFunc;
 			}
 		}
@@ -1116,23 +924,12 @@
  * @param _token
  * @returns
  */
-<<<<<<< HEAD
-export async function getFunctionFromTemplate(documentStateContext: DocumentStateContext, lowerFunctionName: string, _token: CancellationToken): Promise<UserFunction | undefined> {
-=======
 export async function getFunctionFromTemplate(documentStateContext: DocumentStateContext, lowerFunctionName: string, _token: CancellationToken | undefined): Promise<UserFunction | undefined> {
->>>>>>> 5c9d66d6
 	const tagFunctions: UserFunction[] = await parseTagFunctions(documentStateContext, _token);
 	const cfscriptRanges: Range[] = getCfScriptRanges(documentStateContext.document, undefined, _token);
 	const scriptFunctions: UserFunction[] = await parseScriptFunctions(documentStateContext, _token);
 
 	const allTemplateFunctions: UserFunction[] = tagFunctions.concat(scriptFunctions.filter((func: UserFunction) => {
-<<<<<<< HEAD
-		return isInRanges(cfscriptRanges, func.location.range.start, false, _token);
-	}));
-
-	return allTemplateFunctions.find((func: UserFunction) => {
-		return equalsIgnoreCase(func.name, lowerFunctionName);
-=======
 		if (func.location) {
 			return isInRanges(cfscriptRanges, func.location.range.start, false, _token);
 		}
@@ -1148,7 +945,6 @@
 		else {
 			return false;
 		}
->>>>>>> 5c9d66d6
 	});
 }
 
@@ -1167,11 +963,7 @@
 			static: false,
 			abstract: false,
 			final: variable.final,
-<<<<<<< HEAD
-			nameRange: variable.declarationLocation.range,
-=======
 			nameRange: variable.declarationLocation?.range,
->>>>>>> 5c9d66d6
 			bodyRange: undefined, // Define
 			signatures: [variable.signature],
 			location: variable.declarationLocation, // Range is only declaration
