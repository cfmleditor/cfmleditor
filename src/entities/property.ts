--- conflicted
+++ resolved
@@ -32,11 +32,7 @@
 	description?: string;
 	getter?: boolean;
 	setter?: boolean;
-<<<<<<< HEAD
-	nameRange: Range;
-=======
 	nameRange?: Range;
->>>>>>> 5c9d66d6
 	dataTypeRange?: Range;
 	propertyRange: Range;
 	default?: string;
@@ -51,19 +47,11 @@
  * @param _token
  * @returns
  */
-<<<<<<< HEAD
-export async function parseProperties(documentStateContext: DocumentStateContext, _token: CancellationToken): Promise<Properties> {
-	const properties: Properties = new Properties();
-	const document: TextDocument = documentStateContext.document;
-	const componentText: string = document.getText();
-	let propertyMatch: RegExpExecArray = null;
-=======
 export async function parseProperties(documentStateContext: DocumentStateContext, _token: CancellationToken | undefined): Promise<Properties> {
 	const properties: Properties = new Properties();
 	const document: TextDocument = documentStateContext.document;
 	const componentText: string = document.getText();
 	let propertyMatch: RegExpExecArray | null = null;
->>>>>>> 5c9d66d6
 	// eslint-disable-next-line no-cond-assign
 	while (propertyMatch = propertyPattern.exec(componentText)) {
 		const propertyAttributePrefix: string = propertyMatch[1];
@@ -95,11 +83,7 @@
 			for (const docElem of propertyDocBlockParsed) {
 				const activeKey: string = docElem.key;
 				if (activeKey === "type") {
-<<<<<<< HEAD
-					const [dataType, dataTypeComponentUri]: [DataType, Uri] = await DataType.getDataTypeAndUri(docElem.value, document.uri, _token);
-=======
 					const [dataType, dataTypeComponentUri]: [DataType | undefined, Uri | undefined] = await DataType.getDataTypeAndUri(docElem.value, document.uri, _token);
->>>>>>> 5c9d66d6
 					if (dataType) {
 						property.dataType = dataType;
 						if (dataTypeComponentUri) {
@@ -138,11 +122,7 @@
 					property.nameRange = attr.valueRange;
 				}
 				else if (attrKey === "type") {
-<<<<<<< HEAD
-					const [dataType, dataTypeComponentUri]: [DataType, Uri] = await DataType.getDataTypeAndUri(attr.value, document.uri, _token);
-=======
 					const [dataType, dataTypeComponentUri]: [DataType | undefined, Uri | undefined] = await DataType.getDataTypeAndUri(attr.value, document.uri, _token);
->>>>>>> 5c9d66d6
 					if (dataType) {
 						property.dataType = dataType;
 						if (dataTypeComponentUri) {
@@ -164,21 +144,13 @@
 			}
 		}
 		else {
-<<<<<<< HEAD
-			const parsedPropertyAttributes: RegExpExecArray = /\s*(\S+)\s+([\w$]+)\s*$/.exec(propertyAttrs);
-=======
 			const parsedPropertyAttributes: RegExpExecArray | null = /\s*(\S+)\s+([\w$]+)\s*$/.exec(propertyAttrs);
->>>>>>> 5c9d66d6
 			if (!parsedPropertyAttributes) {
 				continue;
 			}
 
 			const dataTypeString: string = parsedPropertyAttributes[1];
-<<<<<<< HEAD
-			const [dataType, dataTypeComponentUri]: [DataType, Uri] = await DataType.getDataTypeAndUri(dataTypeString, document.uri, _token);
-=======
 			const [dataType, dataTypeComponentUri]: [DataType | undefined, Uri | undefined] = await DataType.getDataTypeAndUri(dataTypeString, document.uri, _token);
->>>>>>> 5c9d66d6
 			if (dataType) {
 				property.dataType = dataType;
 				if (dataTypeComponentUri) {
